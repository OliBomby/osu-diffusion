<<<<<<< HEAD
from datetime import timedelta

import numpy as np
import torch
from matplotlib import pyplot as plt

from export.slider_path import SliderPath
from slider import Position
from slider.beatmap import Beatmap
from slider.beatmap import Circle
from slider.beatmap import HitObject
from slider.beatmap import Slider
from slider.beatmap import Spinner
from slider.beatmap import TimingPoint
from slider.curve import Catmull
from slider.curve import Curve
from slider.curve import Linear
from slider.curve import MultiBezier
from slider.curve import Perfect


def create_beatmap(seq: torch.Tensor, ref_beatmap: Beatmap, version: str) -> Beatmap:
    seq_len = seq.shape[1]
    hit_objects = []
    timing_points = [tp for tp in ref_beatmap.timing_points if tp.parent is None]
    curr_object = None
    curr_slider_path = []
    curr_slider_type = None
    span_duration = 0
    for j in range(seq_len):
        x = int(round(float(seq[0, j] * 512)))
        y = int(round(float(seq[1, j] * 384)))
        time = timedelta(seconds=float(seq[2, j] / 1000))
        type_index = int(torch.argmax(seq[4:, j]))
        pos = Position(x, y)

        match type_index:
            case 0:
                hit_objects.append(Circle(pos, time, False, 0, 0))
            case 1:
                hit_objects.append(Circle(pos, time, True, 0, 0))
            case 2:
                curr_object = Spinner(pos, time, True, 0, time)
            case 3 if isinstance(curr_object, Spinner):
                curr_object.end_time = time
                hit_objects.append(curr_object)
            case 4:
                curr_object = Slider(
                    position=pos,
                    time=time,
                    new_combo=False,
                    combo_skip=0,
                    end_time=time,
                    hitsound=0,
                    curve=MultiBezier([pos], 0),
                    repeat=0,
                    length=0,
                    ticks=0,
                    num_beats=0,
                    tick_rate=0,
                    ms_per_beat=0,
                    edge_sounds=[],
                    edge_additions=[],
                )
                curr_slider_path = [pos]
                curr_slider_type = "Bezier"
            case 5:
                curr_object = Slider(
                    position=pos,
                    time=time,
                    new_combo=True,
                    combo_skip=0,
                    end_time=time,
                    hitsound=0,
                    curve=MultiBezier([pos], 0),
                    repeat=0,
                    length=0,
                    ticks=0,
                    num_beats=0,
                    tick_rate=0,
                    ms_per_beat=0,
                    edge_sounds=[],
                    edge_additions=[],
                )
                curr_slider_path = [pos]
                curr_slider_type = "Bezier"
            case 6 if isinstance(curr_object, Slider):
                curr_slider_path.append(pos)
            case 7 if isinstance(curr_object, Slider):
                curr_slider_path.append(pos)
                curr_slider_type = "PerfectCurve"
            case 8 if isinstance(curr_object, Slider):
                curr_slider_path.append(pos)
                curr_slider_type = "Catmull"
            case 9 if isinstance(curr_object, Slider):
                curr_slider_path.append(pos)
                curr_slider_path.append(pos)
            case 10 if isinstance(curr_object, Slider):
                curr_slider_path.append(pos)
                span_duration = (time - curr_object.time).total_seconds() * 1000
            case _ if isinstance(curr_object, Slider):
                # Determine length by finding the closest position to pos on the slider path
                slider_path = SliderPath(
                    curr_slider_type,
                    np.array(curr_slider_path, dtype=float),
                )
                req_length = slider_path.get_distance() * position_to_progress(
                    slider_path,
                    np.array(pos),
                )
                curr_object.curve = slider_path_to_curve(slider_path, req_length)
                curr_object.length = req_length
                curr_object.end_time = time
                duration = (time - curr_object.time).total_seconds() * 1000
                curr_object.repeat = (
                    int(round(duration / span_duration))
                    if type_index > 13
                    else type_index - 10
                )
                curr_object.edge_sounds = [0] * curr_object.repeat
                curr_object.edge_additions = ["0:0"] * curr_object.repeat
                hit_objects.append(curr_object)

                # Add a timing point for slider velocity
                tp = ref_beatmap.timing_point_at(curr_object.time)
                parent = tp.parent if tp.parent is not None else tp
                ms_per_beat = (
                    tp.parent.ms_per_beat if tp.parent is not None else tp.ms_per_beat
                )
                global_sv = ref_beatmap.slider_multiplier
                new_sv_multiplier = (
                    req_length * ms_per_beat / (100 * global_sv * span_duration)
                )
                timing_points.append(
                    TimingPoint(
                        curr_object.time,
                        -100 / new_sv_multiplier if new_sv_multiplier > 0 else -100,
                        tp.meter,
                        tp.sample_type,
                        tp.sample_set,
                        tp.volume,
                        parent,
                        tp.kiai_mode,
                    ),
                )

    return new_difficulty(ref_beatmap, version, hit_objects, timing_points)


def slider_path_to_curve(slider_path: SliderPath, req_length: float) -> Curve:
    points = [Position(p[0], p[1]) for p in slider_path.control_points]

    return Curve.from_kind_and_points(slider_path.path_type[0], points, req_length)


def position_to_progress(slider_path: SliderPath, pos: np.ndarray) -> np.ndarray:
    eps = 1e-4
    lr = 1
    t = 1
    for i in range(100):
        grad = np.linalg.norm(slider_path.position_at(t) - pos) - np.linalg.norm(
            slider_path.position_at(t - eps) - pos,
        )
        t -= lr * grad

        if grad == 0 or t < 0 or t > 1:
            break

    return np.clip(t, 0, 1)


def new_difficulty(
    ref_beatmap: Beatmap,
    version: str,
    hit_objects: list[HitObject],
    timing_points: list[TimingPoint],
) -> Beatmap:
    return Beatmap(
        format_version=ref_beatmap.format_version,
        audio_filename=ref_beatmap.audio_filename,
        audio_lead_in=ref_beatmap.audio_lead_in,
        preview_time=ref_beatmap.preview_time,
        countdown=ref_beatmap.countdown,
        sample_set=ref_beatmap.sample_set,
        stack_leniency=ref_beatmap.stack_leniency,
        mode=ref_beatmap.mode,
        letterbox_in_breaks=ref_beatmap.letterbox_in_breaks,
        widescreen_storyboard=ref_beatmap.widescreen_storyboard,
        bookmarks=ref_beatmap.bookmarks,
        distance_spacing=ref_beatmap.distance_spacing,
        beat_divisor=ref_beatmap.beat_divisor,
        grid_size=ref_beatmap.grid_size,
        timeline_zoom=ref_beatmap.timeline_zoom,
        title=ref_beatmap.title,
        title_unicode=ref_beatmap.title_unicode,
        artist=ref_beatmap.artist,
        artist_unicode=ref_beatmap.artist_unicode,
        creator=ref_beatmap.creator,
        version=version,
        source=ref_beatmap.source,
        tags=ref_beatmap.tags,
        beatmap_id=0,
        beatmap_set_id=ref_beatmap.beatmap_set_id,
        hp_drain_rate=ref_beatmap.hp_drain_rate,
        circle_size=ref_beatmap.circle_size,
        overall_difficulty=ref_beatmap.overall_difficulty,
        approach_rate=ref_beatmap.approach_rate,
        slider_multiplier=ref_beatmap.slider_multiplier,
        slider_tick_rate=ref_beatmap.slider_tick_rate,
        timing_points=timing_points,
        hit_objects=hit_objects,
    )


def plot_beatmap(ax: plt.Axes, beatmap: Beatmap, time, window_size) -> list:
    width = beatmap.cs() * 8
    hit_objects = beatmap.hit_objects(spinners=False)
    min_time, max_time = timedelta(seconds=(time - window_size) / 1000), timedelta(
        seconds=(time + window_size) / 1000,
    )
    windowed = [ho for ho in hit_objects if min_time < ho.time < max_time]
    artists = []
    for hitobj in windowed:
        if not isinstance(hitobj, Slider):
            continue

        path_type = "Bezier"
        if isinstance(hitobj.curve, Perfect):
            path_type = "PerfectCurve"
        elif isinstance(hitobj.curve, Catmull):
            path_type = "Catmull"
        elif isinstance(hitobj.curve, Linear):
            path_type = "Linear"

        slider_path = SliderPath(
            path_type,
            np.array(hitobj.curve.points, dtype=float),
            hitobj.curve.req_length,
        )
        path = []
        slider_path.get_path_to_progress(path, 0, 1)
        p = np.vstack(path)
        artists.append(
            ax.plot(
                p[:, 0],
                p[:, 1],
                color="green",
                linewidth=width,
                solid_capstyle="round",
                solid_joinstyle="round",
            )[0],
        )

    p = np.array([ho.position for ho in windowed]).reshape((-1, 2))
    artists.append(ax.scatter(p[:, 0], p[:, 1], s=width**2, c="Lime"))
    return artists
=======
import numpy as np
import torch
from datetime import timedelta

from matplotlib import pyplot as plt
from slider import Position
from slider.beatmap import Circle, Slider, Spinner, Beatmap, TimingPoint, HitObject
from slider.curve import MultiBezier, Perfect, Catmull, Linear, Curve

from export.slider_path import SliderPath


def create_beatmap(seq, ref_beatmap: Beatmap, version: str):
    seq_len = seq.shape[1]
    hit_objects = []
    timing_points = [tp for tp in ref_beatmap.timing_points if tp.parent is None]
    curr_object = None
    curr_slider_path = []
    curr_slider_type = None
    span_duration = 0
    for j in range(seq_len):
        x = int(round(float(seq[0, j] * 512)))
        y = int(round(float(seq[1, j] * 384)))
        time = timedelta(seconds=float(seq[2, j] / 1000))
        type_index = int(torch.argmax(seq[3:, j]))
        pos = Position(x, y)

        if type_index == 0:
            hit_objects.append(Circle(pos, time, False, 0, 0))
        if type_index == 1:
            hit_objects.append(Circle(pos, time, True, 0, 0))
        elif type_index == 2:
            curr_object = Spinner(pos, time, True, 0, time)
        elif type_index == 3 and isinstance(curr_object, Spinner):
            curr_object.end_time = time
            hit_objects.append(curr_object)
        elif type_index == 4:
            curr_object = Slider(pos, time, False, 0, time, 0, MultiBezier([pos], 0), 0, 0, 0, 0, 0, 0, [], [])
            curr_slider_path = [pos]
            curr_slider_type = "Bezier"
        elif type_index == 5:
            curr_object = Slider(pos, time, True, 0, time, 0, MultiBezier([pos], 0), 0, 0, 0, 0, 0, 0, [], [])
            curr_slider_path = [pos]
            curr_slider_type = "Bezier"
        elif type_index == 6 and isinstance(curr_object, Slider):
            curr_slider_path.append(pos)
        elif type_index == 7 and isinstance(curr_object, Slider):
            curr_slider_path.append(pos)
            curr_slider_type = "PerfectCurve"
        elif type_index == 8 and isinstance(curr_object, Slider):
            curr_slider_path.append(pos)
            curr_slider_type = "Catmull"
        elif type_index == 9 and isinstance(curr_object, Slider):
            curr_slider_path.append(pos)
            curr_slider_path.append(pos)
        elif type_index == 10 and isinstance(curr_object, Slider):
            curr_slider_path.append(pos)
            span_duration = (time - curr_object.time).total_seconds() * 1000
        elif type_index >= 11 and isinstance(curr_object, Slider):
            # Determine length by finding the closest position to pos on the slider path
            slider_path = SliderPath(curr_slider_type, np.array(curr_slider_path, dtype=float))
            req_length = slider_path.get_distance() * position_to_progress(slider_path, np.array(pos))
            curr_object.curve = slider_path_to_curve(slider_path, req_length)
            curr_object.length = req_length
            curr_object.end_time = time
            duration = (time - curr_object.time).total_seconds() * 1000
            curr_object.repeat = int(round(duration / span_duration)) if type_index > 13 else type_index - 10
            curr_object.edge_sounds = [0] * curr_object.repeat
            curr_object.edge_additions = ['0:0'] * curr_object.repeat
            hit_objects.append(curr_object)

            # Add a timing point for slider velocity
            tp = ref_beatmap.timing_point_at(curr_object.time)
            parent = tp.parent if tp.parent is not None else tp
            ms_per_beat = tp.parent.ms_per_beat if tp.parent is not None else tp.ms_per_beat
            global_sv = ref_beatmap.slider_multiplier
            new_sv_multiplier = req_length * ms_per_beat / (100 * global_sv * span_duration)
            timing_points.append(TimingPoint(
                curr_object.time,
                -100 / new_sv_multiplier if new_sv_multiplier > 0 else -100,
                tp.meter,
                tp.sample_type,
                tp.sample_set,
                tp.volume,
                parent,
                tp.kiai_mode))

    return new_difficulty(ref_beatmap, version, hit_objects, timing_points)

def slider_path_to_curve(slider_path: SliderPath, req_length: float):
    points = [Position(p[0], p[1]) for p in slider_path.controlPoints]

    return Curve.from_kind_and_points(slider_path.pathType[0], points, req_length)


def position_to_progress(slider_path: SliderPath, pos: np.ndarray):
    eps = 1e-4
    lr = 1
    t = 1
    for i in range(100):
        grad = np.linalg.norm(slider_path.position_at(t) - pos) - np.linalg.norm(slider_path.position_at(t - eps) - pos)
        t -= lr * grad

        if grad == 0 or t < 0 or t > 1:
            break

    return np.clip(t, 0, 1)

def new_difficulty(ref_beatmap: Beatmap, version: str, hit_objects: list[HitObject], timing_points: list[TimingPoint]):
    return Beatmap(
        format_version=ref_beatmap.format_version,
        audio_filename=ref_beatmap.audio_filename,
        audio_lead_in=ref_beatmap.audio_lead_in,
        preview_time=ref_beatmap.preview_time,
        countdown=ref_beatmap.countdown,
        sample_set=ref_beatmap.sample_set,
        stack_leniency=ref_beatmap.stack_leniency,
        mode=ref_beatmap.mode,
        letterbox_in_breaks=ref_beatmap.letterbox_in_breaks,
        widescreen_storyboard=ref_beatmap.widescreen_storyboard,
        bookmarks=ref_beatmap.bookmarks,
        distance_spacing=ref_beatmap.distance_spacing,
        beat_divisor=ref_beatmap.beat_divisor,
        grid_size=ref_beatmap.grid_size,
        timeline_zoom=ref_beatmap.timeline_zoom,
        title=ref_beatmap.title,
        title_unicode=ref_beatmap.title_unicode,
        artist=ref_beatmap.artist,
        artist_unicode=ref_beatmap.artist_unicode,
        creator=ref_beatmap.creator,
        version=version,
        source=ref_beatmap.source,
        tags=ref_beatmap.tags,
        beatmap_id=0,
        beatmap_set_id=ref_beatmap.beatmap_set_id,
        hp_drain_rate=ref_beatmap.hp_drain_rate,
        circle_size=ref_beatmap.circle_size,
        overall_difficulty=ref_beatmap.overall_difficulty,
        approach_rate=ref_beatmap.approach_rate,
        slider_multiplier=ref_beatmap.slider_multiplier,
        slider_tick_rate=ref_beatmap.slider_tick_rate,
        timing_points=timing_points,
        hit_objects=hit_objects
    )


def plot_beatmap(ax: plt.Axes, beatmap: Beatmap, time, window_size):
    width = beatmap.cs() * 8
    hit_objects = beatmap.hit_objects(spinners=False)
    min_time, max_time = timedelta(seconds=(time - window_size) / 1000), timedelta(seconds=(time + window_size) / 1000)
    windowed = [ho for ho in hit_objects if min_time < ho.time < max_time]
    artists = []
    for ho in windowed:
        if isinstance(ho, Slider):
            slider_path = SliderPath("PerfectCurve" if isinstance(ho.curve, Perfect) else ("CatmulL" if isinstance(ho.curve, Catmull) else ("Linear" if isinstance(ho.curve, Linear) else "Bezier")),
                              np.array(ho.curve.points, dtype=float),
                              ho.curve.req_length)
            path = []
            slider_path.get_path_to_progress(path, 0, 1)
            p = np.vstack(path)
            artists.append(ax.plot(p[:, 0], p[:, 1], color="green", linewidth=width, solid_capstyle="round", solid_joinstyle="round")[0])
    p = np.array([ho.position for ho in windowed]).reshape((-1, 2))
    artists.append(ax.scatter(p[:, 0], p[:, 1], s=width**2, c="Lime"))
    return artists
>>>>>>> ac63eb09
<|MERGE_RESOLUTION|>--- conflicted
+++ resolved
@@ -1,423 +1,256 @@
-<<<<<<< HEAD
-from datetime import timedelta
-
-import numpy as np
-import torch
-from matplotlib import pyplot as plt
-
-from export.slider_path import SliderPath
-from slider import Position
-from slider.beatmap import Beatmap
-from slider.beatmap import Circle
-from slider.beatmap import HitObject
-from slider.beatmap import Slider
-from slider.beatmap import Spinner
-from slider.beatmap import TimingPoint
-from slider.curve import Catmull
-from slider.curve import Curve
-from slider.curve import Linear
-from slider.curve import MultiBezier
-from slider.curve import Perfect
-
-
-def create_beatmap(seq: torch.Tensor, ref_beatmap: Beatmap, version: str) -> Beatmap:
-    seq_len = seq.shape[1]
-    hit_objects = []
-    timing_points = [tp for tp in ref_beatmap.timing_points if tp.parent is None]
-    curr_object = None
-    curr_slider_path = []
-    curr_slider_type = None
-    span_duration = 0
-    for j in range(seq_len):
-        x = int(round(float(seq[0, j] * 512)))
-        y = int(round(float(seq[1, j] * 384)))
-        time = timedelta(seconds=float(seq[2, j] / 1000))
-        type_index = int(torch.argmax(seq[4:, j]))
-        pos = Position(x, y)
-
-        match type_index:
-            case 0:
-                hit_objects.append(Circle(pos, time, False, 0, 0))
-            case 1:
-                hit_objects.append(Circle(pos, time, True, 0, 0))
-            case 2:
-                curr_object = Spinner(pos, time, True, 0, time)
-            case 3 if isinstance(curr_object, Spinner):
-                curr_object.end_time = time
-                hit_objects.append(curr_object)
-            case 4:
-                curr_object = Slider(
-                    position=pos,
-                    time=time,
-                    new_combo=False,
-                    combo_skip=0,
-                    end_time=time,
-                    hitsound=0,
-                    curve=MultiBezier([pos], 0),
-                    repeat=0,
-                    length=0,
-                    ticks=0,
-                    num_beats=0,
-                    tick_rate=0,
-                    ms_per_beat=0,
-                    edge_sounds=[],
-                    edge_additions=[],
-                )
-                curr_slider_path = [pos]
-                curr_slider_type = "Bezier"
-            case 5:
-                curr_object = Slider(
-                    position=pos,
-                    time=time,
-                    new_combo=True,
-                    combo_skip=0,
-                    end_time=time,
-                    hitsound=0,
-                    curve=MultiBezier([pos], 0),
-                    repeat=0,
-                    length=0,
-                    ticks=0,
-                    num_beats=0,
-                    tick_rate=0,
-                    ms_per_beat=0,
-                    edge_sounds=[],
-                    edge_additions=[],
-                )
-                curr_slider_path = [pos]
-                curr_slider_type = "Bezier"
-            case 6 if isinstance(curr_object, Slider):
-                curr_slider_path.append(pos)
-            case 7 if isinstance(curr_object, Slider):
-                curr_slider_path.append(pos)
-                curr_slider_type = "PerfectCurve"
-            case 8 if isinstance(curr_object, Slider):
-                curr_slider_path.append(pos)
-                curr_slider_type = "Catmull"
-            case 9 if isinstance(curr_object, Slider):
-                curr_slider_path.append(pos)
-                curr_slider_path.append(pos)
-            case 10 if isinstance(curr_object, Slider):
-                curr_slider_path.append(pos)
-                span_duration = (time - curr_object.time).total_seconds() * 1000
-            case _ if isinstance(curr_object, Slider):
-                # Determine length by finding the closest position to pos on the slider path
-                slider_path = SliderPath(
-                    curr_slider_type,
-                    np.array(curr_slider_path, dtype=float),
-                )
-                req_length = slider_path.get_distance() * position_to_progress(
-                    slider_path,
-                    np.array(pos),
-                )
-                curr_object.curve = slider_path_to_curve(slider_path, req_length)
-                curr_object.length = req_length
-                curr_object.end_time = time
-                duration = (time - curr_object.time).total_seconds() * 1000
-                curr_object.repeat = (
-                    int(round(duration / span_duration))
-                    if type_index > 13
-                    else type_index - 10
-                )
-                curr_object.edge_sounds = [0] * curr_object.repeat
-                curr_object.edge_additions = ["0:0"] * curr_object.repeat
-                hit_objects.append(curr_object)
-
-                # Add a timing point for slider velocity
-                tp = ref_beatmap.timing_point_at(curr_object.time)
-                parent = tp.parent if tp.parent is not None else tp
-                ms_per_beat = (
-                    tp.parent.ms_per_beat if tp.parent is not None else tp.ms_per_beat
-                )
-                global_sv = ref_beatmap.slider_multiplier
-                new_sv_multiplier = (
-                    req_length * ms_per_beat / (100 * global_sv * span_duration)
-                )
-                timing_points.append(
-                    TimingPoint(
-                        curr_object.time,
-                        -100 / new_sv_multiplier if new_sv_multiplier > 0 else -100,
-                        tp.meter,
-                        tp.sample_type,
-                        tp.sample_set,
-                        tp.volume,
-                        parent,
-                        tp.kiai_mode,
-                    ),
-                )
-
-    return new_difficulty(ref_beatmap, version, hit_objects, timing_points)
-
-
-def slider_path_to_curve(slider_path: SliderPath, req_length: float) -> Curve:
-    points = [Position(p[0], p[1]) for p in slider_path.control_points]
-
-    return Curve.from_kind_and_points(slider_path.path_type[0], points, req_length)
-
-
-def position_to_progress(slider_path: SliderPath, pos: np.ndarray) -> np.ndarray:
-    eps = 1e-4
-    lr = 1
-    t = 1
-    for i in range(100):
-        grad = np.linalg.norm(slider_path.position_at(t) - pos) - np.linalg.norm(
-            slider_path.position_at(t - eps) - pos,
-        )
-        t -= lr * grad
-
-        if grad == 0 or t < 0 or t > 1:
-            break
-
-    return np.clip(t, 0, 1)
-
-
-def new_difficulty(
-    ref_beatmap: Beatmap,
-    version: str,
-    hit_objects: list[HitObject],
-    timing_points: list[TimingPoint],
-) -> Beatmap:
-    return Beatmap(
-        format_version=ref_beatmap.format_version,
-        audio_filename=ref_beatmap.audio_filename,
-        audio_lead_in=ref_beatmap.audio_lead_in,
-        preview_time=ref_beatmap.preview_time,
-        countdown=ref_beatmap.countdown,
-        sample_set=ref_beatmap.sample_set,
-        stack_leniency=ref_beatmap.stack_leniency,
-        mode=ref_beatmap.mode,
-        letterbox_in_breaks=ref_beatmap.letterbox_in_breaks,
-        widescreen_storyboard=ref_beatmap.widescreen_storyboard,
-        bookmarks=ref_beatmap.bookmarks,
-        distance_spacing=ref_beatmap.distance_spacing,
-        beat_divisor=ref_beatmap.beat_divisor,
-        grid_size=ref_beatmap.grid_size,
-        timeline_zoom=ref_beatmap.timeline_zoom,
-        title=ref_beatmap.title,
-        title_unicode=ref_beatmap.title_unicode,
-        artist=ref_beatmap.artist,
-        artist_unicode=ref_beatmap.artist_unicode,
-        creator=ref_beatmap.creator,
-        version=version,
-        source=ref_beatmap.source,
-        tags=ref_beatmap.tags,
-        beatmap_id=0,
-        beatmap_set_id=ref_beatmap.beatmap_set_id,
-        hp_drain_rate=ref_beatmap.hp_drain_rate,
-        circle_size=ref_beatmap.circle_size,
-        overall_difficulty=ref_beatmap.overall_difficulty,
-        approach_rate=ref_beatmap.approach_rate,
-        slider_multiplier=ref_beatmap.slider_multiplier,
-        slider_tick_rate=ref_beatmap.slider_tick_rate,
-        timing_points=timing_points,
-        hit_objects=hit_objects,
-    )
-
-
-def plot_beatmap(ax: plt.Axes, beatmap: Beatmap, time, window_size) -> list:
-    width = beatmap.cs() * 8
-    hit_objects = beatmap.hit_objects(spinners=False)
-    min_time, max_time = timedelta(seconds=(time - window_size) / 1000), timedelta(
-        seconds=(time + window_size) / 1000,
-    )
-    windowed = [ho for ho in hit_objects if min_time < ho.time < max_time]
-    artists = []
-    for hitobj in windowed:
-        if not isinstance(hitobj, Slider):
-            continue
-
-        path_type = "Bezier"
-        if isinstance(hitobj.curve, Perfect):
-            path_type = "PerfectCurve"
-        elif isinstance(hitobj.curve, Catmull):
-            path_type = "Catmull"
-        elif isinstance(hitobj.curve, Linear):
-            path_type = "Linear"
-
-        slider_path = SliderPath(
-            path_type,
-            np.array(hitobj.curve.points, dtype=float),
-            hitobj.curve.req_length,
-        )
-        path = []
-        slider_path.get_path_to_progress(path, 0, 1)
-        p = np.vstack(path)
-        artists.append(
-            ax.plot(
-                p[:, 0],
-                p[:, 1],
-                color="green",
-                linewidth=width,
-                solid_capstyle="round",
-                solid_joinstyle="round",
-            )[0],
-        )
-
-    p = np.array([ho.position for ho in windowed]).reshape((-1, 2))
-    artists.append(ax.scatter(p[:, 0], p[:, 1], s=width**2, c="Lime"))
-    return artists
-=======
-import numpy as np
-import torch
-from datetime import timedelta
-
-from matplotlib import pyplot as plt
-from slider import Position
-from slider.beatmap import Circle, Slider, Spinner, Beatmap, TimingPoint, HitObject
-from slider.curve import MultiBezier, Perfect, Catmull, Linear, Curve
-
-from export.slider_path import SliderPath
-
-
-def create_beatmap(seq, ref_beatmap: Beatmap, version: str):
-    seq_len = seq.shape[1]
-    hit_objects = []
-    timing_points = [tp for tp in ref_beatmap.timing_points if tp.parent is None]
-    curr_object = None
-    curr_slider_path = []
-    curr_slider_type = None
-    span_duration = 0
-    for j in range(seq_len):
-        x = int(round(float(seq[0, j] * 512)))
-        y = int(round(float(seq[1, j] * 384)))
-        time = timedelta(seconds=float(seq[2, j] / 1000))
-        type_index = int(torch.argmax(seq[3:, j]))
-        pos = Position(x, y)
-
-        if type_index == 0:
-            hit_objects.append(Circle(pos, time, False, 0, 0))
-        if type_index == 1:
-            hit_objects.append(Circle(pos, time, True, 0, 0))
-        elif type_index == 2:
-            curr_object = Spinner(pos, time, True, 0, time)
-        elif type_index == 3 and isinstance(curr_object, Spinner):
-            curr_object.end_time = time
-            hit_objects.append(curr_object)
-        elif type_index == 4:
-            curr_object = Slider(pos, time, False, 0, time, 0, MultiBezier([pos], 0), 0, 0, 0, 0, 0, 0, [], [])
-            curr_slider_path = [pos]
-            curr_slider_type = "Bezier"
-        elif type_index == 5:
-            curr_object = Slider(pos, time, True, 0, time, 0, MultiBezier([pos], 0), 0, 0, 0, 0, 0, 0, [], [])
-            curr_slider_path = [pos]
-            curr_slider_type = "Bezier"
-        elif type_index == 6 and isinstance(curr_object, Slider):
-            curr_slider_path.append(pos)
-        elif type_index == 7 and isinstance(curr_object, Slider):
-            curr_slider_path.append(pos)
-            curr_slider_type = "PerfectCurve"
-        elif type_index == 8 and isinstance(curr_object, Slider):
-            curr_slider_path.append(pos)
-            curr_slider_type = "Catmull"
-        elif type_index == 9 and isinstance(curr_object, Slider):
-            curr_slider_path.append(pos)
-            curr_slider_path.append(pos)
-        elif type_index == 10 and isinstance(curr_object, Slider):
-            curr_slider_path.append(pos)
-            span_duration = (time - curr_object.time).total_seconds() * 1000
-        elif type_index >= 11 and isinstance(curr_object, Slider):
-            # Determine length by finding the closest position to pos on the slider path
-            slider_path = SliderPath(curr_slider_type, np.array(curr_slider_path, dtype=float))
-            req_length = slider_path.get_distance() * position_to_progress(slider_path, np.array(pos))
-            curr_object.curve = slider_path_to_curve(slider_path, req_length)
-            curr_object.length = req_length
-            curr_object.end_time = time
-            duration = (time - curr_object.time).total_seconds() * 1000
-            curr_object.repeat = int(round(duration / span_duration)) if type_index > 13 else type_index - 10
-            curr_object.edge_sounds = [0] * curr_object.repeat
-            curr_object.edge_additions = ['0:0'] * curr_object.repeat
-            hit_objects.append(curr_object)
-
-            # Add a timing point for slider velocity
-            tp = ref_beatmap.timing_point_at(curr_object.time)
-            parent = tp.parent if tp.parent is not None else tp
-            ms_per_beat = tp.parent.ms_per_beat if tp.parent is not None else tp.ms_per_beat
-            global_sv = ref_beatmap.slider_multiplier
-            new_sv_multiplier = req_length * ms_per_beat / (100 * global_sv * span_duration)
-            timing_points.append(TimingPoint(
-                curr_object.time,
-                -100 / new_sv_multiplier if new_sv_multiplier > 0 else -100,
-                tp.meter,
-                tp.sample_type,
-                tp.sample_set,
-                tp.volume,
-                parent,
-                tp.kiai_mode))
-
-    return new_difficulty(ref_beatmap, version, hit_objects, timing_points)
-
-def slider_path_to_curve(slider_path: SliderPath, req_length: float):
-    points = [Position(p[0], p[1]) for p in slider_path.controlPoints]
-
-    return Curve.from_kind_and_points(slider_path.pathType[0], points, req_length)
-
-
-def position_to_progress(slider_path: SliderPath, pos: np.ndarray):
-    eps = 1e-4
-    lr = 1
-    t = 1
-    for i in range(100):
-        grad = np.linalg.norm(slider_path.position_at(t) - pos) - np.linalg.norm(slider_path.position_at(t - eps) - pos)
-        t -= lr * grad
-
-        if grad == 0 or t < 0 or t > 1:
-            break
-
-    return np.clip(t, 0, 1)
-
-def new_difficulty(ref_beatmap: Beatmap, version: str, hit_objects: list[HitObject], timing_points: list[TimingPoint]):
-    return Beatmap(
-        format_version=ref_beatmap.format_version,
-        audio_filename=ref_beatmap.audio_filename,
-        audio_lead_in=ref_beatmap.audio_lead_in,
-        preview_time=ref_beatmap.preview_time,
-        countdown=ref_beatmap.countdown,
-        sample_set=ref_beatmap.sample_set,
-        stack_leniency=ref_beatmap.stack_leniency,
-        mode=ref_beatmap.mode,
-        letterbox_in_breaks=ref_beatmap.letterbox_in_breaks,
-        widescreen_storyboard=ref_beatmap.widescreen_storyboard,
-        bookmarks=ref_beatmap.bookmarks,
-        distance_spacing=ref_beatmap.distance_spacing,
-        beat_divisor=ref_beatmap.beat_divisor,
-        grid_size=ref_beatmap.grid_size,
-        timeline_zoom=ref_beatmap.timeline_zoom,
-        title=ref_beatmap.title,
-        title_unicode=ref_beatmap.title_unicode,
-        artist=ref_beatmap.artist,
-        artist_unicode=ref_beatmap.artist_unicode,
-        creator=ref_beatmap.creator,
-        version=version,
-        source=ref_beatmap.source,
-        tags=ref_beatmap.tags,
-        beatmap_id=0,
-        beatmap_set_id=ref_beatmap.beatmap_set_id,
-        hp_drain_rate=ref_beatmap.hp_drain_rate,
-        circle_size=ref_beatmap.circle_size,
-        overall_difficulty=ref_beatmap.overall_difficulty,
-        approach_rate=ref_beatmap.approach_rate,
-        slider_multiplier=ref_beatmap.slider_multiplier,
-        slider_tick_rate=ref_beatmap.slider_tick_rate,
-        timing_points=timing_points,
-        hit_objects=hit_objects
-    )
-
-
-def plot_beatmap(ax: plt.Axes, beatmap: Beatmap, time, window_size):
-    width = beatmap.cs() * 8
-    hit_objects = beatmap.hit_objects(spinners=False)
-    min_time, max_time = timedelta(seconds=(time - window_size) / 1000), timedelta(seconds=(time + window_size) / 1000)
-    windowed = [ho for ho in hit_objects if min_time < ho.time < max_time]
-    artists = []
-    for ho in windowed:
-        if isinstance(ho, Slider):
-            slider_path = SliderPath("PerfectCurve" if isinstance(ho.curve, Perfect) else ("CatmulL" if isinstance(ho.curve, Catmull) else ("Linear" if isinstance(ho.curve, Linear) else "Bezier")),
-                              np.array(ho.curve.points, dtype=float),
-                              ho.curve.req_length)
-            path = []
-            slider_path.get_path_to_progress(path, 0, 1)
-            p = np.vstack(path)
-            artists.append(ax.plot(p[:, 0], p[:, 1], color="green", linewidth=width, solid_capstyle="round", solid_joinstyle="round")[0])
-    p = np.array([ho.position for ho in windowed]).reshape((-1, 2))
-    artists.append(ax.scatter(p[:, 0], p[:, 1], s=width**2, c="Lime"))
-    return artists
->>>>>>> ac63eb09
+from datetime import timedelta
+
+import numpy as np
+import torch
+from matplotlib import pyplot as plt
+
+from export.slider_path import SliderPath
+from slider import Position
+from slider.beatmap import Beatmap
+from slider.beatmap import Circle
+from slider.beatmap import HitObject
+from slider.beatmap import Slider
+from slider.beatmap import Spinner
+from slider.beatmap import TimingPoint
+from slider.curve import Catmull
+from slider.curve import Curve
+from slider.curve import Linear
+from slider.curve import MultiBezier
+from slider.curve import Perfect
+
+
+def create_beatmap(seq: torch.Tensor, ref_beatmap: Beatmap, version: str) -> Beatmap:
+    seq_len = seq.shape[1]
+    hit_objects = []
+    timing_points = [tp for tp in ref_beatmap.timing_points if tp.parent is None]
+    curr_object = None
+    curr_slider_path = []
+    curr_slider_type = None
+    span_duration = 0
+    for j in range(seq_len):
+        x = int(round(float(seq[0, j] * 512)))
+        y = int(round(float(seq[1, j] * 384)))
+        time = timedelta(seconds=float(seq[2, j] / 1000))
+        type_index = int(torch.argmax(seq[3:, j]))
+        pos = Position(x, y)
+
+        match type_index:
+            case 0:
+                hit_objects.append(Circle(pos, time, False, 0, 0))
+            case 1:
+                hit_objects.append(Circle(pos, time, True, 0, 0))
+            case 2:
+                curr_object = Spinner(pos, time, True, 0, time)
+            case 3 if isinstance(curr_object, Spinner):
+                curr_object.end_time = time
+                hit_objects.append(curr_object)
+            case 4:
+                curr_object = Slider(
+                    position=pos,
+                    time=time,
+                    new_combo=False,
+                    combo_skip=0,
+                    end_time=time,
+                    hitsound=0,
+                    curve=MultiBezier([pos], 0),
+                    repeat=0,
+                    length=0,
+                    ticks=0,
+                    num_beats=0,
+                    tick_rate=0,
+                    ms_per_beat=0,
+                    edge_sounds=[],
+                    edge_additions=[],
+                )
+                curr_slider_path = [pos]
+                curr_slider_type = "Bezier"
+            case 5:
+                curr_object = Slider(
+                    position=pos,
+                    time=time,
+                    new_combo=True,
+                    combo_skip=0,
+                    end_time=time,
+                    hitsound=0,
+                    curve=MultiBezier([pos], 0),
+                    repeat=0,
+                    length=0,
+                    ticks=0,
+                    num_beats=0,
+                    tick_rate=0,
+                    ms_per_beat=0,
+                    edge_sounds=[],
+                    edge_additions=[],
+                )
+                curr_slider_path = [pos]
+                curr_slider_type = "Bezier"
+            case 6 if isinstance(curr_object, Slider):
+                curr_slider_path.append(pos)
+            case 7 if isinstance(curr_object, Slider):
+                curr_slider_path.append(pos)
+                curr_slider_type = "PerfectCurve"
+            case 8 if isinstance(curr_object, Slider):
+                curr_slider_path.append(pos)
+                curr_slider_type = "Catmull"
+            case 9 if isinstance(curr_object, Slider):
+                curr_slider_path.append(pos)
+                curr_slider_path.append(pos)
+            case 10 if isinstance(curr_object, Slider):
+                curr_slider_path.append(pos)
+                span_duration = (time - curr_object.time).total_seconds() * 1000
+            case _ if isinstance(curr_object, Slider):
+                # Determine length by finding the closest position to pos on the slider path
+                slider_path = SliderPath(
+                    curr_slider_type,
+                    np.array(curr_slider_path, dtype=float),
+                )
+                req_length = slider_path.get_distance() * position_to_progress(
+                    slider_path,
+                    np.array(pos),
+                )
+                curr_object.curve = slider_path_to_curve(slider_path, req_length)
+                curr_object.length = req_length
+                curr_object.end_time = time
+                duration = (time - curr_object.time).total_seconds() * 1000
+                curr_object.repeat = (
+                    int(round(duration / span_duration))
+                    if type_index > 13
+                    else type_index - 10
+                )
+                curr_object.edge_sounds = [0] * curr_object.repeat
+                curr_object.edge_additions = ["0:0"] * curr_object.repeat
+                hit_objects.append(curr_object)
+
+                # Add a timing point for slider velocity
+                tp = ref_beatmap.timing_point_at(curr_object.time)
+                parent = tp.parent if tp.parent is not None else tp
+                ms_per_beat = (
+                    tp.parent.ms_per_beat if tp.parent is not None else tp.ms_per_beat
+                )
+                global_sv = ref_beatmap.slider_multiplier
+                new_sv_multiplier = (
+                    req_length * ms_per_beat / (100 * global_sv * span_duration)
+                )
+                timing_points.append(
+                    TimingPoint(
+                        curr_object.time,
+                        -100 / new_sv_multiplier if new_sv_multiplier > 0 else -100,
+                        tp.meter,
+                        tp.sample_type,
+                        tp.sample_set,
+                        tp.volume,
+                        parent,
+                        tp.kiai_mode,
+                    ),
+                )
+
+    return new_difficulty(ref_beatmap, version, hit_objects, timing_points)
+
+
+def slider_path_to_curve(slider_path: SliderPath, req_length: float) -> Curve:
+    points = [Position(p[0], p[1]) for p in slider_path.control_points]
+
+    return Curve.from_kind_and_points(slider_path.path_type[0], points, req_length)
+
+
+def position_to_progress(slider_path: SliderPath, pos: np.ndarray) -> np.ndarray:
+    eps = 1e-4
+    lr = 1
+    t = 1
+    for i in range(100):
+        grad = np.linalg.norm(slider_path.position_at(t) - pos) - np.linalg.norm(
+            slider_path.position_at(t - eps) - pos,
+        )
+        t -= lr * grad
+
+        if grad == 0 or t < 0 or t > 1:
+            break
+
+    return np.clip(t, 0, 1)
+
+
+def new_difficulty(
+    ref_beatmap: Beatmap,
+    version: str,
+    hit_objects: list[HitObject],
+    timing_points: list[TimingPoint],
+) -> Beatmap:
+    return Beatmap(
+        format_version=ref_beatmap.format_version,
+        audio_filename=ref_beatmap.audio_filename,
+        audio_lead_in=ref_beatmap.audio_lead_in,
+        preview_time=ref_beatmap.preview_time,
+        countdown=ref_beatmap.countdown,
+        sample_set=ref_beatmap.sample_set,
+        stack_leniency=ref_beatmap.stack_leniency,
+        mode=ref_beatmap.mode,
+        letterbox_in_breaks=ref_beatmap.letterbox_in_breaks,
+        widescreen_storyboard=ref_beatmap.widescreen_storyboard,
+        bookmarks=ref_beatmap.bookmarks,
+        distance_spacing=ref_beatmap.distance_spacing,
+        beat_divisor=ref_beatmap.beat_divisor,
+        grid_size=ref_beatmap.grid_size,
+        timeline_zoom=ref_beatmap.timeline_zoom,
+        title=ref_beatmap.title,
+        title_unicode=ref_beatmap.title_unicode,
+        artist=ref_beatmap.artist,
+        artist_unicode=ref_beatmap.artist_unicode,
+        creator=ref_beatmap.creator,
+        version=version,
+        source=ref_beatmap.source,
+        tags=ref_beatmap.tags,
+        beatmap_id=0,
+        beatmap_set_id=ref_beatmap.beatmap_set_id,
+        hp_drain_rate=ref_beatmap.hp_drain_rate,
+        circle_size=ref_beatmap.circle_size,
+        overall_difficulty=ref_beatmap.overall_difficulty,
+        approach_rate=ref_beatmap.approach_rate,
+        slider_multiplier=ref_beatmap.slider_multiplier,
+        slider_tick_rate=ref_beatmap.slider_tick_rate,
+        timing_points=timing_points,
+        hit_objects=hit_objects,
+    )
+
+
+def plot_beatmap(ax: plt.Axes, beatmap: Beatmap, time, window_size) -> list:
+    width = beatmap.cs() * 8
+    hit_objects = beatmap.hit_objects(spinners=False)
+    min_time, max_time = timedelta(seconds=(time - window_size) / 1000), timedelta(
+        seconds=(time + window_size) / 1000,
+    )
+    windowed = [ho for ho in hit_objects if min_time < ho.time < max_time]
+    artists = []
+    for hitobj in windowed:
+        if not isinstance(hitobj, Slider):
+            continue
+
+        path_type = "Bezier"
+        if isinstance(hitobj.curve, Perfect):
+            path_type = "PerfectCurve"
+        elif isinstance(hitobj.curve, Catmull):
+            path_type = "Catmull"
+        elif isinstance(hitobj.curve, Linear):
+            path_type = "Linear"
+
+        slider_path = SliderPath(
+            path_type,
+            np.array(hitobj.curve.points, dtype=float),
+            hitobj.curve.req_length,
+        )
+        path = []
+        slider_path.get_path_to_progress(path, 0, 1)
+        p = np.vstack(path)
+        artists.append(
+            ax.plot(
+                p[:, 0],
+                p[:, 1],
+                color="green",
+                linewidth=width,
+                solid_capstyle="round",
+                solid_joinstyle="round",
+            )[0],
+        )
+
+    p = np.array([ho.position for ho in windowed]).reshape((-1, 2))
+    artists.append(ax.scatter(p[:, 0], p[:, 1], s=width**2, c="Lime"))
+    return artists