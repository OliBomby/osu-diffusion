--- conflicted
+++ resolved
@@ -1,556 +1,308 @@
-<<<<<<< HEAD
-"""
-A minimal training script for DiT using PyTorch DDP.
-"""
-import torch
-
-# the first flag below was False when we tested this script but True makes A100 training a lot faster:
-torch.backends.cuda.matmul.allow_tf32 = True
-torch.backends.cudnn.allow_tf32 = True
-import torch.distributed as dist
-from torch.nn.parallel import DistributedDataParallel as DDP
-import numpy as np
-from collections import OrderedDict
-from copy import deepcopy
-from glob import glob
-from time import time
-import argparse
-import logging
-import os
-
-from models import DiT_models
-from diffusion import create_diffusion
-
-from data_loading import get_processed_data_loader, context_size
-
-
-#################################################################################
-#                             Training Helper Functions                         #
-#################################################################################
-
-
-@torch.no_grad()
-def update_ema(ema_model, model, decay=0.9999):
-    """
-    Step the EMA model towards the current model.
-    """
-    ema_params = OrderedDict(ema_model.named_parameters())
-    model_params = OrderedDict(model.named_parameters())
-
-    for name, param in model_params.items():
-        ema_params[name].mul_(decay).add_(param.data, alpha=1 - decay)
-
-
-def requires_grad(model, flag=True):
-    """
-    Set requires_grad flag for all parameters in a model.
-    """
-    for p in model.parameters():
-        p.requires_grad = flag
-
-
-def cleanup():
-    """
-    End DDP training.
-    """
-    dist.destroy_process_group()
-
-
-def create_logger(logging_dir, rank):
-    """
-    Create a logger that writes to a log file and stdout.
-    """
-    if rank == 0:  # real logger
-        logging.basicConfig(
-            level=logging.INFO,
-            format="[\033[34m%(asctime)s\033[0m] %(message)s",
-            datefmt="%Y-%m-%d %H:%M:%S",
-            handlers=[
-                logging.StreamHandler(),
-                logging.FileHandler(f"{logging_dir}/log.txt"),
-            ],
-        )
-        logger = logging.getLogger(__name__)
-    else:  # dummy logger (does nothing)
-        logger = logging.getLogger(__name__)
-        logger.addHandler(logging.NullHandler())
-    return logger
-
-
-#################################################################################
-#                                  Training Loop                                #
-#################################################################################
-
-
-def main(args):
-    """
-    Trains a new DiT model.
-    """
-    assert torch.cuda.is_available(), "Training currently requires at least one GPU."
-
-    # Setup DDP:
-    dist.init_process_group(args.dist)
-    world_size = dist.get_world_size()
-    assert (
-        args.global_batch_size % dist.get_world_size() == 0
-    ), f"Batch size must be divisible by world size."
-    rank = dist.get_rank()
-    device = rank % torch.cuda.device_count()
-    seed = args.global_seed * world_size + rank
-    torch.manual_seed(seed)
-    torch.cuda.set_device(device)
-    print(f"Starting rank={rank}, seed={seed}, world_size={world_size}.")
-
-    # Setup an experiment folder:
-    if rank == 0:
-        os.makedirs(
-            args.results_dir,
-            exist_ok=True,
-        )  # Make results folder (holds all experiment subfolders)
-        experiment_index = len(glob(f"{args.results_dir}/*"))
-        model_string_name = args.model.replace(
-            "/",
-            "-",
-        )  # e.g., DiT-XL/2 --> DiT-XL-2 (for naming folders)
-        experiment_dir = f"{args.results_dir}/{experiment_index:03d}-{model_string_name}"  # Create an experiment folder
-        checkpoint_dir = (
-            f"{experiment_dir}/checkpoints"  # Stores saved model checkpoints
-        )
-        os.makedirs(checkpoint_dir, exist_ok=True)
-        logger = create_logger(experiment_dir, rank)
-        logger.info(f"Experiment directory created at {experiment_dir}")
-    else:
-        checkpoint_dir = ""
-        logger = create_logger(None, rank)
-
-    # Create model:
-    model = DiT_models[args.model](
-        num_classes=args.num_classes,
-        context_size=context_size,
-        class_dropout_prob=0.2,
-    )
-    # Note that parameter initialization is done within the DiT constructor
-    ema: torch.nn.Module = deepcopy(model).to(
-        device,
-    )  # Create an EMA of the model for use after training
-    requires_grad(ema, False)
-    model = DDP(model.to(device), device_ids=[rank])
-    diffusion = create_diffusion(
-        timestep_respacing="",
-    )  # default: 1000 steps, linear noise schedule
-    logger.info(f"DiT Parameters: {sum(p.numel() for p in model.parameters()):,}")
-
-    # Setup optimizer (we used default Adam betas=(0.9, 0.999) and a constant learning rate of 1e-4 in our paper):
-    opt = torch.optim.AdamW(model.parameters(), lr=1e-4, weight_decay=0)
-    scaler = torch.cuda.amp.GradScaler(enabled=args.use_amp)
-
-    # Setup data:
-    global_start = args.data_start
-    global_end = args.data_end
-    per_rank = int(np.ceil((global_end - global_start) / float(world_size)))
-    dataset_start = global_start + rank * per_rank
-    dataset_end = min(dataset_start + per_rank, global_end)
-    batch_size = int(args.global_batch_size // world_size)
-
-    loader = get_processed_data_loader(
-        dataset_path=args.data_path,
-        start=dataset_start,
-        end=dataset_end,
-        seq_len=args.seq_len,
-        stride=args.stride,
-        cycle_length=batch_size // 2,
-        batch_size=batch_size,
-        num_workers=args.num_workers,
-        shuffle=True,
-        pin_memory=True,
-        drop_last=True,
-    )
-    logger.info(
-        f"Dataset contains {(dataset_end - dataset_start):,} beatmap sets ({args.data_path})",
-    )
-
-    # Prepare models for training:
-    update_ema(
-        ema,
-        model.module,
-        decay=0,
-    )  # Ensure EMA is initialized with synced weights
-    model.train()  # important! This enables embedding dropout for classifier-free guidance
-    ema.eval()  # EMA model should always be in eval mode
-
-    # Load checkpoint
-    if args.ckpt is not None:
-        assert os.path.isfile(
-            args.ckpt,
-        ), f"Could not find DiT checkpoint at {args.ckpt}"
-        checkpoint = torch.load(args.ckpt, map_location=lambda storage, loc: storage)
-        model.module.load_state_dict(checkpoint["model"])
-        ema.load_state_dict(checkpoint["ema"])
-        opt.load_state_dict(checkpoint["opt"])
-        scaler.load_state_dict(checkpoint["scaler"])
-        logger.info(f"Restored from checkpoint at {args.ckpt}")
-
-    # Variables for monitoring/logging purposes:
-    train_steps = 0
-    log_steps = 0
-    running_loss = 0
-    start_time = time()
-
-    logger.info(f"Training for {args.epochs} epochs...")
-    for epoch in range(args.epochs):
-        logger.info(f"Beginning epoch {epoch}...")
-        for x, o, c, y in loader:
-            x = x.to(device)
-            o = o.to(device)
-            c = c.to(device)
-            y = y.to(device)
-            t = torch.randint(0, diffusion.num_timesteps, (x.shape[0],), device=device)
-            with torch.autocast(
-                device_type="cuda",
-                dtype=torch.float16,
-                enabled=args.use_amp,
-            ):
-                model_kwargs = dict(o=o, c=c, y=y)
-                loss_dict = diffusion.training_losses(model, x, t, model_kwargs)
-                loss = loss_dict["loss"].mean()
-            scaler.scale(loss).backward()
-            scaler.step(opt)
-            scaler.update()
-            opt.zero_grad(set_to_none=True)
-            update_ema(ema, model.module)
-
-            # Log loss values:
-            running_loss += loss.item()
-            log_steps += 1
-            train_steps += 1
-            if train_steps % args.log_every == 0:
-                # Measure training speed:
-                torch.cuda.synchronize()
-                end_time = time()
-                steps_per_sec = log_steps / (end_time - start_time)
-                # Reduce loss history over all processes:
-                avg_loss = torch.tensor(running_loss / log_steps, device=device)
-                dist.all_reduce(avg_loss, op=dist.ReduceOp.SUM)
-                avg_loss = avg_loss.item() / world_size
-                logger.info(
-                    f"(step={train_steps:07d}) Train Loss: {avg_loss:.4f}, Train Steps/Sec: {steps_per_sec:.2f}",
-                )
-                # Reset monitoring variables:
-                running_loss = 0
-                log_steps = 0
-                start_time = time()
-
-            # Save DiT checkpoint:
-            if train_steps % args.ckpt_every == 0 and train_steps > 0:
-                if rank == 0:
-                    checkpoint = {
-                        "model": model.module.state_dict(),
-                        "ema": ema.state_dict(),
-                        "opt": opt.state_dict(),
-                        "scaler": scaler.state_dict(),
-                        "args": args,
-                    }
-                    checkpoint_path = f"{checkpoint_dir}/{train_steps:07d}.pt"
-                    torch.save(checkpoint, checkpoint_path)
-                    logger.info(f"Saved checkpoint to {checkpoint_path}")
-                dist.barrier()
-
-    model.eval()  # important! This disables randomized embedding dropout
-    # do any sampling/FID calculation/etc. with ema (or model) in eval mode ...
-
-    logger.info("Done!")
-    cleanup()
-
-
-if __name__ == "__main__":
-    # Default args here will train DiT-XL with the hyperparameters we used in our paper (except training iters).
-    parser = argparse.ArgumentParser()
-    parser.add_argument("--data-path", type=str, required=True)
-    parser.add_argument("--num-classes", type=int, default=52670)
-    parser.add_argument("--data-end", type=int, default=13402)
-    parser.add_argument("--data-start", type=int, default=0)
-    parser.add_argument("--results-dir", type=str, default="results")
-    parser.add_argument(
-        "--model",
-        type=str,
-        choices=list(DiT_models.keys()),
-        default="DiT-B",
-    )
-    parser.add_argument("--epochs", type=int, default=1400)
-    parser.add_argument("--global-batch-size", type=int, default=256)
-    parser.add_argument("--global-seed", type=int, default=0)
-    parser.add_argument("--num-workers", type=int, default=4)
-    parser.add_argument("--log-every", type=int, default=100)
-    parser.add_argument("--ckpt-every", type=int, default=50_000)
-    parser.add_argument("--seq-len", type=int, default=64)
-    parser.add_argument("--stride", type=int, default=16)
-    parser.add_argument("--use-amp", type=bool, default=True)
-    parser.add_argument("--ckpt", type=str, default=None)
-    parser.add_argument("--dist", type=str, default="nccl")
-    args = parser.parse_args()
-    main(args)
-=======
-"""
-A minimal training script for DiT using PyTorch DDP.
-"""
-
-import torch
-
-# the first flag below was False when we tested this script but True makes A100 training a lot faster:
-torch.backends.cuda.matmul.allow_tf32 = True
-torch.backends.cudnn.allow_tf32 = True
-import torch.distributed as dist
-from torch.nn.parallel import DistributedDataParallel as DDP
-import numpy as np
-from collections import OrderedDict
-from copy import deepcopy
-from glob import glob
-from time import time
-import argparse
-import logging
-import os
-
-from models import DiT_models
-from diffusion import create_diffusion
-
-from data_loading import get_processed_data_loader, feature_size, window_and_relative_time, load_and_process_beatmap
-
-
-#################################################################################
-#                             Training Helper Functions                         #
-#################################################################################
-
-@torch.no_grad()
-def update_ema(ema_model, model, decay=0.9999):
-    """
-    Step the EMA model towards the current model.
-    """
-    ema_params = OrderedDict(ema_model.named_parameters())
-    model_params = OrderedDict(model.named_parameters())
-
-    for name, param in model_params.items():
-        ema_params[name].mul_(decay).add_(param.data, alpha=1 - decay)
-
-
-def requires_grad(model, flag=True):
-    """
-    Set requires_grad flag for all parameters in a model.
-    """
-    for p in model.parameters():
-        p.requires_grad = flag
-
-
-def cleanup():
-    """
-    End DDP training.
-    """
-    dist.destroy_process_group()
-
-
-def create_logger(logging_dir, rank):
-    """
-    Create a logger that writes to a log file and stdout.
-    """
-    if rank == 0:  # real logger
-        logging.basicConfig(
-            level=logging.INFO,
-            format='[\033[34m%(asctime)s\033[0m] %(message)s',
-            datefmt='%Y-%m-%d %H:%M:%S',
-            handlers=[logging.StreamHandler(), logging.FileHandler(f"{logging_dir}/log.txt")]
-        )
-        logger = logging.getLogger(__name__)
-    else:  # dummy logger (does nothing)
-        logger = logging.getLogger(__name__)
-        logger.addHandler(logging.NullHandler())
-    return logger
-
-
-#################################################################################
-#                                  Training Loop                                #
-#################################################################################
-
-def main(args):
-    """
-    Trains a new DiT model.
-    """
-    assert torch.cuda.is_available(), "Training currently requires at least one GPU."
-
-    # Setup DDP:
-    dist.init_process_group(args.dist)
-    world_size = dist.get_world_size()
-    assert args.global_batch_size % dist.get_world_size() == 0, f"Batch size must be divisible by world size."
-    rank = dist.get_rank()
-    device = rank % torch.cuda.device_count()
-    seed = args.global_seed * world_size + rank
-    torch.manual_seed(seed)
-    torch.cuda.set_device(device)
-    print(f"Starting rank={rank}, seed={seed}, world_size={world_size}.")
-
-    # Setup an experiment folder:
-    if rank == 0:
-        os.makedirs(args.results_dir, exist_ok=True)  # Make results folder (holds all experiment subfolders)
-        experiment_index = len(glob(f"{args.results_dir}/*"))
-        model_string_name = args.model.replace("/", "-")  # e.g., DiT-XL/2 --> DiT-XL-2 (for naming folders)
-        experiment_dir = f"{args.results_dir}/{experiment_index:03d}-{model_string_name}"  # Create an experiment folder
-        checkpoint_dir = f"{experiment_dir}/checkpoints"  # Stores saved model checkpoints
-        os.makedirs(checkpoint_dir, exist_ok=True)
-        logger = create_logger(experiment_dir, rank)
-        logger.info(f"Experiment directory created at {experiment_dir}")
-    else:
-        checkpoint_dir = ""
-        logger = create_logger(None, rank)
-
-    # Create model:
-    model = DiT_models[args.model](
-        num_classes=args.num_classes,
-        context_size=feature_size - 3 + 128,
-        class_dropout_prob=0.2,
-    )
-    # Note that parameter initialization is done within the DiT constructor
-    ema: torch.nn.Module = deepcopy(model).to(device)  # Create an EMA of the model for use after training
-    requires_grad(ema, False)
-    model = DDP(model.to(device), device_ids=[rank])
-    diffusion = create_diffusion(timestep_respacing="", noise_schedule=args.noise_schedule, use_l1=args.l1_loss)  # default: 1000 steps, linear noise schedule
-    logger.info(f"DiT Parameters: {sum(p.numel() for p in model.parameters()):,}")
-
-    # Setup optimizer (we used default Adam betas=(0.9, 0.999) and a constant learning rate of 1e-4 in our paper):
-    opt = torch.optim.AdamW(model.parameters(), lr=1e-4, weight_decay=0)
-    scaler = torch.cuda.amp.GradScaler(enabled=args.use_amp)
-
-    # Setup data:
-    subset_ids = None
-    if args.fine_tune_ids is not None:
-        import pandas as pd
-        subset_ids = pd.read_csv(args.fine_tune_ids)["BeatmapID"].tolist()
-
-    global_start = args.data_start
-    global_end = args.data_end
-    per_rank = int(np.ceil((global_end - global_start) / float(world_size)))
-    dataset_start = global_start + rank * per_rank
-    dataset_end = min(dataset_start + per_rank, global_end)
-    batch_size = int(args.global_batch_size // world_size)
-
-    loader = get_processed_data_loader(
-        dataset_path=args.data_path,
-        start=dataset_start,
-        end=dataset_end,
-        seq_len=args.seq_len,
-        stride=args.stride,
-        cycle_length=batch_size // 2,
-        batch_size=batch_size,
-        num_workers=args.num_workers,
-        shuffle=True,
-        pin_memory=True,
-        drop_last=True,
-        subset_ids=subset_ids,
-        seq_func=load_and_process_beatmap,
-        win_func=window_and_relative_time,
-    )
-    logger.info(f"Dataset contains {(dataset_end - dataset_start):,} beatmap sets ({args.data_path})")
-
-    # Prepare models for training:
-    update_ema(ema, model.module, decay=0)  # Ensure EMA is initialized with synced weights
-    model.train()  # important! This enables embedding dropout for classifier-free guidance
-    ema.eval()  # EMA model should always be in eval mode
-
-    # Load checkpoint
-    if args.ckpt is not None:
-        assert os.path.isfile(args.ckpt), f'Could not find DiT checkpoint at {args.ckpt}'
-        checkpoint = torch.load(args.ckpt, map_location=lambda storage, loc: storage)
-        model.module.load_state_dict(checkpoint["model"])
-        ema.load_state_dict(checkpoint["ema"])
-        opt.load_state_dict(checkpoint["opt"])
-        scaler.load_state_dict(checkpoint["scaler"])
-        logger.info(f"Restored from checkpoint at {args.ckpt}")
-
-    # Variables for monitoring/logging purposes:
-    train_steps = 0
-    log_steps = 0
-    running_loss = 0
-    start_time = time()
-
-    logger.info(f"Training for {args.epochs} epochs...")
-    for epoch in range(args.epochs):
-        logger.info(f"Beginning epoch {epoch}...")
-        for (x, o, c), y in loader:
-            x = x.to(device)
-            o = o.to(device)
-            c = c.to(device)
-            y = y.to(device)
-            t = torch.randint(0, diffusion.num_timesteps, (x.shape[0],), device=device)
-            with torch.autocast(device_type='cuda', dtype=torch.float16, enabled=args.use_amp):
-                model_kwargs = dict(o=o, c=c, y=y)
-                loss_dict = diffusion.training_losses(model, x, t, model_kwargs)
-                loss = loss_dict["loss"].mean()
-            scaler.scale(loss).backward()
-            scaler.step(opt)
-            scaler.update()
-            opt.zero_grad(set_to_none=True)
-            update_ema(ema, model.module)
-
-            # Log loss values:
-            running_loss += loss.item()
-            log_steps += 1
-            train_steps += 1
-            if train_steps % args.log_every == 0:
-                # Measure training speed:
-                torch.cuda.synchronize()
-                end_time = time()
-                steps_per_sec = log_steps / (end_time - start_time)
-                # Reduce loss history over all processes:
-                avg_loss = torch.tensor(running_loss / log_steps, device=device)
-                dist.all_reduce(avg_loss, op=dist.ReduceOp.SUM)
-                avg_loss = avg_loss.item() / world_size
-                logger.info(f"(step={train_steps:07d}) Train Loss: {avg_loss:.4f}, Train Steps/Sec: {steps_per_sec:.2f}")
-                # Reset monitoring variables:
-                running_loss = 0
-                log_steps = 0
-                start_time = time()
-
-            # Save DiT checkpoint:
-            if train_steps % args.ckpt_every == 0 and train_steps > 0:
-                if rank == 0:
-                    checkpoint = {
-                        "model": model.module.state_dict(),
-                        "ema": ema.state_dict(),
-                        "opt": opt.state_dict(),
-                        "scaler": scaler.state_dict(),
-                        "args": args
-                    }
-                    checkpoint_path = f"{checkpoint_dir}/{train_steps:07d}.pt"
-                    torch.save(checkpoint, checkpoint_path)
-                    logger.info(f"Saved checkpoint to {checkpoint_path}")
-                dist.barrier()
-
-    model.eval()  # important! This disables randomized embedding dropout
-    # do any sampling/FID calculation/etc. with ema (or model) in eval mode ...
-
-    logger.info("Done!")
-    cleanup()
-
-
-if __name__ == "__main__":
-    parser = argparse.ArgumentParser()
-    parser.add_argument("--data-path", type=str, required=True)
-    parser.add_argument("--num-classes", type=int, default=52670)
-    parser.add_argument("--data-end", type=int, default=13402)
-    parser.add_argument("--data-start", type=int, default=0)
-    parser.add_argument("--results-dir", type=str, default="results")
-    parser.add_argument("--model", type=str, choices=list(DiT_models.keys()), default="DiT-B")
-    parser.add_argument("--epochs", type=int, default=1400)
-    parser.add_argument("--global-batch-size", type=int, default=256)
-    parser.add_argument("--global-seed", type=int, default=0)
-    parser.add_argument("--num-workers", type=int, default=4)
-    parser.add_argument("--log-every", type=int, default=100)
-    parser.add_argument("--ckpt-every", type=int, default=50_000)
-    parser.add_argument("--seq-len", type=int, default=128)
-    parser.add_argument("--stride", type=int, default=16)
-    parser.add_argument("--use-amp", type=bool, default=True)
-    parser.add_argument("--ckpt", type=str, default=None)
-    parser.add_argument("--dist", type=str, default="nccl")
-    parser.add_argument("--fine-tune-ids", type=str, default=None)
-    parser.add_argument("--noise-schedule", type=str, default="squaredcos_cap_v2")
-    parser.add_argument("--l1-loss", type=bool, default=True)
-    args = parser.parse_args()
-    main(args)
->>>>>>> ac63eb09
+"""
+A minimal training script for DiT using PyTorch DDP.
+"""
+import torch
+
+# the first flag below was False when we tested this script but True makes A100 training a lot faster:
+torch.backends.cuda.matmul.allow_tf32 = True
+torch.backends.cudnn.allow_tf32 = True
+import torch.distributed as dist
+from torch.nn.parallel import DistributedDataParallel as DDP
+import numpy as np
+from collections import OrderedDict
+from copy import deepcopy
+from glob import glob
+from time import time
+import argparse
+import logging
+import os
+
+from models import DiT_models
+from diffusion import create_diffusion
+
+from data_loading import (
+    get_processed_data_loader,
+    feature_size,
+    window_and_relative_time,
+    load_and_process_beatmap,
+)
+
+
+#################################################################################
+#                             Training Helper Functions                         #
+#################################################################################
+
+
+@torch.no_grad()
+def update_ema(ema_model, model, decay=0.9999):
+    """
+    Step the EMA model towards the current model.
+    """
+    ema_params = OrderedDict(ema_model.named_parameters())
+    model_params = OrderedDict(model.named_parameters())
+
+    for name, param in model_params.items():
+        ema_params[name].mul_(decay).add_(param.data, alpha=1 - decay)
+
+
+def requires_grad(model, flag=True):
+    """
+    Set requires_grad flag for all parameters in a model.
+    """
+    for p in model.parameters():
+        p.requires_grad = flag
+
+
+def cleanup():
+    """
+    End DDP training.
+    """
+    dist.destroy_process_group()
+
+
+def create_logger(logging_dir, rank):
+    """
+    Create a logger that writes to a log file and stdout.
+    """
+    if rank == 0:  # real logger
+        logging.basicConfig(
+            level=logging.INFO,
+            format="[\033[34m%(asctime)s\033[0m] %(message)s",
+            datefmt="%Y-%m-%d %H:%M:%S",
+            handlers=[
+                logging.StreamHandler(),
+                logging.FileHandler(f"{logging_dir}/log.txt"),
+            ],
+        )
+        logger = logging.getLogger(__name__)
+    else:  # dummy logger (does nothing)
+        logger = logging.getLogger(__name__)
+        logger.addHandler(logging.NullHandler())
+    return logger
+
+
+#################################################################################
+#                                  Training Loop                                #
+#################################################################################
+
+
+def main(args):
+    """
+    Trains a new DiT model.
+    """
+    assert torch.cuda.is_available(), "Training currently requires at least one GPU."
+
+    # Setup DDP:
+    dist.init_process_group(args.dist)
+    world_size = dist.get_world_size()
+    assert (
+        args.global_batch_size % dist.get_world_size() == 0
+    ), f"Batch size must be divisible by world size."
+    rank = dist.get_rank()
+    device = rank % torch.cuda.device_count()
+    seed = args.global_seed * world_size + rank
+    torch.manual_seed(seed)
+    torch.cuda.set_device(device)
+    print(f"Starting rank={rank}, seed={seed}, world_size={world_size}.")
+
+    # Setup an experiment folder:
+    if rank == 0:
+        os.makedirs(
+            args.results_dir,
+            exist_ok=True,
+        )  # Make results folder (holds all experiment subfolders)
+        experiment_index = len(glob(f"{args.results_dir}/*"))
+        model_string_name = args.model.replace(
+            "/",
+            "-",
+        )  # e.g., DiT-XL/2 --> DiT-XL-2 (for naming folders)
+        experiment_dir = f"{args.results_dir}/{experiment_index:03d}-{model_string_name}"  # Create an experiment folder
+        checkpoint_dir = (
+            f"{experiment_dir}/checkpoints"  # Stores saved model checkpoints
+        )
+        os.makedirs(checkpoint_dir, exist_ok=True)
+        logger = create_logger(experiment_dir, rank)
+        logger.info(f"Experiment directory created at {experiment_dir}")
+    else:
+        checkpoint_dir = ""
+        logger = create_logger(None, rank)
+
+    # Create model:
+    model = DiT_models[args.model](
+        num_classes=args.num_classes,
+        context_size=feature_size - 3 + 128,
+        class_dropout_prob=0.2,
+    )
+    # Note that parameter initialization is done within the DiT constructor
+    ema: torch.nn.Module = deepcopy(model).to(
+        device,
+    )  # Create an EMA of the model for use after training
+    requires_grad(ema, False)
+    model = DDP(model.to(device), device_ids=[rank])
+    diffusion = create_diffusion(
+        timestep_respacing="",
+        noise_schedule=args.noise_schedule,
+        use_l1=args.l1_loss,
+    )  # default: 1000 steps, linear noise schedule
+    logger.info(f"DiT Parameters: {sum(p.numel() for p in model.parameters()):,}")
+
+    # Setup optimizer (we used default Adam betas=(0.9, 0.999) and a constant learning rate of 1e-4 in our paper):
+    opt = torch.optim.AdamW(model.parameters(), lr=1e-4, weight_decay=0)
+    scaler = torch.cuda.amp.GradScaler(enabled=args.use_amp)
+
+    # Setup data:
+    subset_ids = None
+    if args.fine_tune_ids is not None:
+        import pandas as pd
+
+        subset_ids = pd.read_csv(args.fine_tune_ids)["BeatmapID"].tolist()
+
+    global_start = args.data_start
+    global_end = args.data_end
+    per_rank = int(np.ceil((global_end - global_start) / float(world_size)))
+    dataset_start = global_start + rank * per_rank
+    dataset_end = min(dataset_start + per_rank, global_end)
+    batch_size = int(args.global_batch_size // world_size)
+
+    loader = get_processed_data_loader(
+        dataset_path=args.data_path,
+        start=dataset_start,
+        end=dataset_end,
+        seq_len=args.seq_len,
+        stride=args.stride,
+        cycle_length=batch_size // 2,
+        batch_size=batch_size,
+        num_workers=args.num_workers,
+        shuffle=True,
+        pin_memory=True,
+        drop_last=True,
+        subset_ids=subset_ids,
+        seq_func=load_and_process_beatmap,
+        win_func=window_and_relative_time,
+    )
+    logger.info(
+        f"Dataset contains {(dataset_end - dataset_start):,} beatmap sets ({args.data_path})",
+    )
+
+    # Prepare models for training:
+    update_ema(
+        ema,
+        model.module,
+        decay=0,
+    )  # Ensure EMA is initialized with synced weights
+    model.train()  # important! This enables embedding dropout for classifier-free guidance
+    ema.eval()  # EMA model should always be in eval mode
+
+    # Load checkpoint
+    if args.ckpt is not None:
+        assert os.path.isfile(
+            args.ckpt,
+        ), f"Could not find DiT checkpoint at {args.ckpt}"
+        checkpoint = torch.load(args.ckpt, map_location=lambda storage, loc: storage)
+        model.module.load_state_dict(checkpoint["model"])
+        ema.load_state_dict(checkpoint["ema"])
+        opt.load_state_dict(checkpoint["opt"])
+        scaler.load_state_dict(checkpoint["scaler"])
+        logger.info(f"Restored from checkpoint at {args.ckpt}")
+
+    # Variables for monitoring/logging purposes:
+    train_steps = 0
+    log_steps = 0
+    running_loss = 0
+    start_time = time()
+
+    logger.info(f"Training for {args.epochs} epochs...")
+    for epoch in range(args.epochs):
+        logger.info(f"Beginning epoch {epoch}...")
+        for (x, o, c), y in loader:
+            x = x.to(device)
+            o = o.to(device)
+            c = c.to(device)
+            y = y.to(device)
+            t = torch.randint(0, diffusion.num_timesteps, (x.shape[0],), device=device)
+            with torch.autocast(
+                device_type="cuda",
+                dtype=torch.float16,
+                enabled=args.use_amp,
+            ):
+                model_kwargs = dict(o=o, c=c, y=y)
+                loss_dict = diffusion.training_losses(model, x, t, model_kwargs)
+                loss = loss_dict["loss"].mean()
+            scaler.scale(loss).backward()
+            scaler.step(opt)
+            scaler.update()
+            opt.zero_grad(set_to_none=True)
+            update_ema(ema, model.module)
+
+            # Log loss values:
+            running_loss += loss.item()
+            log_steps += 1
+            train_steps += 1
+            if train_steps % args.log_every == 0:
+                # Measure training speed:
+                torch.cuda.synchronize()
+                end_time = time()
+                steps_per_sec = log_steps / (end_time - start_time)
+                # Reduce loss history over all processes:
+                avg_loss = torch.tensor(running_loss / log_steps, device=device)
+                dist.all_reduce(avg_loss, op=dist.ReduceOp.SUM)
+                avg_loss = avg_loss.item() / world_size
+                logger.info(
+                    f"(step={train_steps:07d}) Train Loss: {avg_loss:.4f}, Train Steps/Sec: {steps_per_sec:.2f}",
+                )
+                # Reset monitoring variables:
+                running_loss = 0
+                log_steps = 0
+                start_time = time()
+
+            # Save DiT checkpoint:
+            if train_steps % args.ckpt_every == 0 and train_steps > 0:
+                if rank == 0:
+                    checkpoint = {
+                        "model": model.module.state_dict(),
+                        "ema": ema.state_dict(),
+                        "opt": opt.state_dict(),
+                        "scaler": scaler.state_dict(),
+                        "args": args,
+                    }
+                    checkpoint_path = f"{checkpoint_dir}/{train_steps:07d}.pt"
+                    torch.save(checkpoint, checkpoint_path)
+                    logger.info(f"Saved checkpoint to {checkpoint_path}")
+                dist.barrier()
+
+    model.eval()  # important! This disables randomized embedding dropout
+    # do any sampling/FID calculation/etc. with ema (or model) in eval mode ...
+
+    logger.info("Done!")
+    cleanup()
+
+
+if __name__ == "__main__":
+    parser = argparse.ArgumentParser()
+    parser.add_argument("--data-path", type=str, required=True)
+    parser.add_argument("--num-classes", type=int, default=52670)
+    parser.add_argument("--data-end", type=int, default=13402)
+    parser.add_argument("--data-start", type=int, default=0)
+    parser.add_argument("--results-dir", type=str, default="results")
+    parser.add_argument(
+        "--model",
+        type=str,
+        choices=list(DiT_models.keys()),
+        default="DiT-B",
+    )
+    parser.add_argument("--epochs", type=int, default=1400)
+    parser.add_argument("--global-batch-size", type=int, default=256)
+    parser.add_argument("--global-seed", type=int, default=0)
+    parser.add_argument("--num-workers", type=int, default=4)
+    parser.add_argument("--log-every", type=int, default=100)
+    parser.add_argument("--ckpt-every", type=int, default=50_000)
+    parser.add_argument("--seq-len", type=int, default=128)
+    parser.add_argument("--stride", type=int, default=16)
+    parser.add_argument("--use-amp", type=bool, default=True)
+    parser.add_argument("--ckpt", type=str, default=None)
+    parser.add_argument("--dist", type=str, default="nccl")
+    parser.add_argument("--fine-tune-ids", type=str, default=None)
+    parser.add_argument("--noise-schedule", type=str, default="squaredcos_cap_v2")
+    parser.add_argument("--l1-loss", type=bool, default=True)
+    args = parser.parse_args()
+    main(args)