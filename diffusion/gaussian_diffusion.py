--- conflicted
+++ resolved
@@ -1,1832 +1,963 @@
-<<<<<<< HEAD
-# Modified from OpenAI's diffusion repos
-#     GLIDE: https://github.com/openai/glide-text2im/blob/main/glide_text2im/gaussian_diffusion.py
-#     ADM:   https://github.com/openai/guided-diffusion/blob/main/guided_diffusion
-#     IDDPM: https://github.com/openai/improved-diffusion/blob/main/improved_diffusion/gaussian_diffusion.py
-import enum
-import math
-
-import numpy as np
-import torch as th
-
-from .diffusion_utils import discretized_gaussian_log_likelihood
-from .diffusion_utils import normal_kl
-
-
-def mean_flat(tensor):
-    """
-    Take the mean over all non-batch dimensions.
-    """
-    return tensor.mean(dim=list(range(1, len(tensor.shape))))
-
-
-class ModelMeanType(enum.Enum):
-    """
-    Which type of output the model predicts.
-    """
-
-    PREVIOUS_X = enum.auto()  # the model predicts x_{t-1}
-    START_X = enum.auto()  # the model predicts x_0
-    EPSILON = enum.auto()  # the model predicts epsilon
-
-
-class ModelVarType(enum.Enum):
-    """
-    What is used as the model's output variance.
-    The LEARNED_RANGE option has been added to allow the model to predict
-    values between FIXED_SMALL and FIXED_LARGE, making its job easier.
-    """
-
-    LEARNED = enum.auto()
-    FIXED_SMALL = enum.auto()
-    FIXED_LARGE = enum.auto()
-    LEARNED_RANGE = enum.auto()
-
-
-class LossType(enum.Enum):
-    MSE = enum.auto()  # use raw MSE loss (and KL when learning variances)
-    RESCALED_MSE = (
-        enum.auto()
-    )  # use raw MSE loss (with RESCALED_KL when learning variances)
-    KL = enum.auto()  # use the variational lower-bound
-    RESCALED_KL = enum.auto()  # like KL, but rescale to estimate the full VLB
-
-    def is_vb(self):
-        return self == LossType.KL or self == LossType.RESCALED_KL
-
-
-def _warmup_beta(beta_start, beta_end, num_diffusion_timesteps, warmup_frac):
-    betas = beta_end * np.ones(num_diffusion_timesteps, dtype=np.float64)
-    warmup_time = int(num_diffusion_timesteps * warmup_frac)
-    betas[:warmup_time] = np.linspace(
-        beta_start,
-        beta_end,
-        warmup_time,
-        dtype=np.float64,
-    )
-    return betas
-
-
-def get_beta_schedule(beta_schedule, *, beta_start, beta_end, num_diffusion_timesteps):
-    """
-    This is the deprecated API for creating beta schedules.
-    See get_named_beta_schedule() for the new library of schedules.
-    """
-    if beta_schedule == "quad":
-        betas = (
-            np.linspace(
-                beta_start**0.5,
-                beta_end**0.5,
-                num_diffusion_timesteps,
-                dtype=np.float64,
-            )
-            ** 2
-        )
-    elif beta_schedule == "linear":
-        betas = np.linspace(
-            beta_start,
-            beta_end,
-            num_diffusion_timesteps,
-            dtype=np.float64,
-        )
-    elif beta_schedule == "warmup10":
-        betas = _warmup_beta(beta_start, beta_end, num_diffusion_timesteps, 0.1)
-    elif beta_schedule == "warmup50":
-        betas = _warmup_beta(beta_start, beta_end, num_diffusion_timesteps, 0.5)
-    elif beta_schedule == "const":
-        betas = beta_end * np.ones(num_diffusion_timesteps, dtype=np.float64)
-    elif beta_schedule == "jsd":  # 1/T, 1/(T-1), 1/(T-2), ..., 1
-        betas = 1.0 / np.linspace(
-            num_diffusion_timesteps,
-            1,
-            num_diffusion_timesteps,
-            dtype=np.float64,
-        )
-    else:
-        raise NotImplementedError(beta_schedule)
-    assert betas.shape == (num_diffusion_timesteps,)
-    return betas
-
-
-def get_named_beta_schedule(schedule_name, num_diffusion_timesteps):
-    """
-    Get a pre-defined beta schedule for the given name.
-    The beta schedule library consists of beta schedules which remain similar
-    in the limit of num_diffusion_timesteps.
-    Beta schedules may be added, but should not be removed or changed once
-    they are committed to maintain backwards compatibility.
-    """
-    if schedule_name == "linear":
-        # Linear schedule from Ho et al, extended to work for any number of
-        # diffusion steps.
-        scale = 1000 / num_diffusion_timesteps
-        return get_beta_schedule(
-            "linear",
-            beta_start=scale * 0.0001,
-            beta_end=scale * 0.02,
-            num_diffusion_timesteps=num_diffusion_timesteps,
-        )
-    elif schedule_name == "squaredcos_cap_v2":
-        return betas_for_alpha_bar(
-            num_diffusion_timesteps,
-            lambda t: math.cos((t + 0.008) / 1.008 * math.pi / 2) ** 2,
-        )
-    else:
-        raise NotImplementedError(f"unknown beta schedule: {schedule_name}")
-
-
-def betas_for_alpha_bar(num_diffusion_timesteps, alpha_bar, max_beta=0.999):
-    """
-    Create a beta schedule that discretizes the given alpha_t_bar function,
-    which defines the cumulative product of (1-beta) over time from t = [0,1].
-    :param num_diffusion_timesteps: the number of betas to produce.
-    :param alpha_bar: a lambda that takes an argument t from 0 to 1 and
-                      produces the cumulative product of (1-beta) up to that
-                      part of the diffusion process.
-    :param max_beta: the maximum beta to use; use values lower than 1 to
-                     prevent singularities.
-    """
-    betas = []
-    for i in range(num_diffusion_timesteps):
-        t1 = i / num_diffusion_timesteps
-        t2 = (i + 1) / num_diffusion_timesteps
-        betas.append(min(1 - alpha_bar(t2) / alpha_bar(t1), max_beta))
-    return np.array(betas)
-
-
-class GaussianDiffusion:
-    """
-    Utilities for training and sampling diffusion models.
-    Original ported from this codebase:
-    https://github.com/hojonathanho/diffusion/blob/1e0dceb3b3495bbe19116a5e1b3596cd0706c543/diffusion_tf/diffusion_utils_2.py#L42
-    :param betas: a 1-D numpy array of betas for each diffusion timestep,
-                  starting at T and going to 1.
-    """
-
-    def __init__(self, *, betas, model_mean_type, model_var_type, loss_type):
-        self.model_mean_type = model_mean_type
-        self.model_var_type = model_var_type
-        self.loss_type = loss_type
-
-        # Use float64 for accuracy.
-        betas = np.array(betas, dtype=np.float64)
-        self.betas = betas
-        assert len(betas.shape) == 1, "betas must be 1-D"
-        assert (betas > 0).all() and (betas <= 1).all()
-
-        self.num_timesteps = int(betas.shape[0])
-
-        alphas = 1.0 - betas
-        self.alphas_cumprod = np.cumprod(alphas, axis=0)
-        self.alphas_cumprod_prev = np.append(1.0, self.alphas_cumprod[:-1])
-        self.alphas_cumprod_next = np.append(self.alphas_cumprod[1:], 0.0)
-        assert self.alphas_cumprod_prev.shape == (self.num_timesteps,)
-
-        # calculations for diffusion q(x_t | x_{t-1}) and others
-        self.sqrt_alphas_cumprod = np.sqrt(self.alphas_cumprod)
-        self.sqrt_one_minus_alphas_cumprod = np.sqrt(1.0 - self.alphas_cumprod)
-        self.log_one_minus_alphas_cumprod = np.log(1.0 - self.alphas_cumprod)
-        self.sqrt_recip_alphas_cumprod = np.sqrt(1.0 / self.alphas_cumprod)
-        self.sqrt_recipm1_alphas_cumprod = np.sqrt(1.0 / self.alphas_cumprod - 1)
-
-        # calculations for posterior q(x_{t-1} | x_t, x_0)
-        self.posterior_variance = (
-            betas * (1.0 - self.alphas_cumprod_prev) / (1.0 - self.alphas_cumprod)
-        )
-        # below: log calculation clipped because the posterior variance is 0 at the beginning of the diffusion chain
-        self.posterior_log_variance_clipped = (
-            np.log(np.append(self.posterior_variance[1], self.posterior_variance[1:]))
-            if len(self.posterior_variance) > 1
-            else np.array([])
-        )
-
-        self.posterior_mean_coef1 = (
-            betas * np.sqrt(self.alphas_cumprod_prev) / (1.0 - self.alphas_cumprod)
-        )
-        self.posterior_mean_coef2 = (
-            (1.0 - self.alphas_cumprod_prev)
-            * np.sqrt(alphas)
-            / (1.0 - self.alphas_cumprod)
-        )
-
-    def q_mean_variance(self, x_start, t):
-        """
-        Get the distribution q(x_t | x_0).
-        :param x_start: the [N x C x ...] tensor of noiseless inputs.
-        :param t: the number of diffusion steps (minus 1). Here, 0 means one step.
-        :return: A tuple (mean, variance, log_variance), all of x_start's shape.
-        """
-        mean = (
-            _extract_into_tensor(self.sqrt_alphas_cumprod, t, x_start.shape) * x_start
-        )
-        variance = _extract_into_tensor(1.0 - self.alphas_cumprod, t, x_start.shape)
-        log_variance = _extract_into_tensor(
-            self.log_one_minus_alphas_cumprod,
-            t,
-            x_start.shape,
-        )
-        return mean, variance, log_variance
-
-    def q_sample(self, x_start, t, noise=None):
-        """
-        Diffuse the data for a given number of diffusion steps.
-        In other words, sample from q(x_t | x_0).
-        :param x_start: the initial data batch.
-        :param t: the number of diffusion steps (minus 1). Here, 0 means one step.
-        :param noise: if specified, the split-out normal noise.
-        :return: A noisy version of x_start.
-        """
-        if noise is None:
-            noise = th.randn_like(x_start)
-        assert noise.shape == x_start.shape
-        return (
-            _extract_into_tensor(self.sqrt_alphas_cumprod, t, x_start.shape) * x_start
-            + _extract_into_tensor(self.sqrt_one_minus_alphas_cumprod, t, x_start.shape)
-            * noise
-        )
-
-    def q_posterior_mean_variance(self, x_start, x_t, t):
-        """
-        Compute the mean and variance of the diffusion posterior:
-            q(x_{t-1} | x_t, x_0)
-        """
-        assert x_start.shape == x_t.shape
-        posterior_mean = (
-            _extract_into_tensor(self.posterior_mean_coef1, t, x_t.shape) * x_start
-            + _extract_into_tensor(self.posterior_mean_coef2, t, x_t.shape) * x_t
-        )
-        posterior_variance = _extract_into_tensor(self.posterior_variance, t, x_t.shape)
-        posterior_log_variance_clipped = _extract_into_tensor(
-            self.posterior_log_variance_clipped,
-            t,
-            x_t.shape,
-        )
-        assert (
-            posterior_mean.shape[0]
-            == posterior_variance.shape[0]
-            == posterior_log_variance_clipped.shape[0]
-            == x_start.shape[0]
-        )
-        return posterior_mean, posterior_variance, posterior_log_variance_clipped
-
-    def p_mean_variance(
-        self,
-        model,
-        x,
-        t,
-        clip_denoised=True,
-        denoised_fn=None,
-        model_kwargs=None,
-    ):
-        """
-        Apply the model to get p(x_{t-1} | x_t), as well as a prediction of
-        the initial x, x_0.
-        :param model: the model, which takes a signal and a batch of timesteps
-                      as input.
-        :param x: the [N x C x ...] tensor at time t.
-        :param t: a 1-D Tensor of timesteps.
-        :param clip_denoised: if True, clip the denoised signal into [-1, 1].
-        :param denoised_fn: if not None, a function which applies to the
-            x_start prediction before it is used to sample. Applies before
-            clip_denoised.
-        :param model_kwargs: if not None, a dict of extra keyword arguments to
-            pass to the model. This can be used for conditioning.
-        :return: a dict with the following keys:
-                 - 'mean': the model mean output.
-                 - 'variance': the model variance output.
-                 - 'log_variance': the log of 'variance'.
-                 - 'pred_xstart': the prediction for x_0.
-        """
-        if model_kwargs is None:
-            model_kwargs = {}
-
-        B, C = x.shape[:2]
-        assert t.shape == (B,)
-        model_output = model(x, t, **model_kwargs)
-        if isinstance(model_output, tuple):
-            model_output, extra = model_output
-        else:
-            extra = None
-
-        if self.model_var_type in [ModelVarType.LEARNED, ModelVarType.LEARNED_RANGE]:
-            assert model_output.shape == (B, C * 2, *x.shape[2:])
-            model_output, model_var_values = th.split(model_output, C, dim=1)
-            min_log = _extract_into_tensor(
-                self.posterior_log_variance_clipped,
-                t,
-                x.shape,
-            )
-            max_log = _extract_into_tensor(np.log(self.betas), t, x.shape)
-            # The model_var_values is [-1, 1] for [min_var, max_var].
-            frac = (model_var_values + 1) / 2
-            model_log_variance = frac * max_log + (1 - frac) * min_log
-            model_variance = th.exp(model_log_variance)
-        else:
-            model_variance, model_log_variance = {
-                # for fixedlarge, we set the initial (log-)variance like so
-                # to get a better decoder log likelihood.
-                ModelVarType.FIXED_LARGE: (
-                    np.append(self.posterior_variance[1], self.betas[1:]),
-                    np.log(np.append(self.posterior_variance[1], self.betas[1:])),
-                ),
-                ModelVarType.FIXED_SMALL: (
-                    self.posterior_variance,
-                    self.posterior_log_variance_clipped,
-                ),
-            }[self.model_var_type]
-            model_variance = _extract_into_tensor(model_variance, t, x.shape)
-            model_log_variance = _extract_into_tensor(model_log_variance, t, x.shape)
-
-        def process_xstart(x):
-            if denoised_fn is not None:
-                x = denoised_fn(x)
-            if clip_denoised:
-                return x.clamp(-1, 1)
-            return x
-
-        if self.model_mean_type == ModelMeanType.START_X:
-            pred_xstart = process_xstart(model_output)
-        else:
-            pred_xstart = process_xstart(
-                self._predict_xstart_from_eps(x_t=x, t=t, eps=model_output),
-            )
-        model_mean, _, _ = self.q_posterior_mean_variance(
-            x_start=pred_xstart,
-            x_t=x,
-            t=t,
-        )
-
-        assert (
-            model_mean.shape == model_log_variance.shape == pred_xstart.shape == x.shape
-        )
-        return {
-            "mean": model_mean,
-            "variance": model_variance,
-            "log_variance": model_log_variance,
-            "pred_xstart": pred_xstart,
-            "extra": extra,
-        }
-
-    def _predict_xstart_from_eps(self, x_t, t, eps):
-        assert x_t.shape == eps.shape
-        return (
-            _extract_into_tensor(self.sqrt_recip_alphas_cumprod, t, x_t.shape) * x_t
-            - _extract_into_tensor(self.sqrt_recipm1_alphas_cumprod, t, x_t.shape) * eps
-        )
-
-    def _predict_eps_from_xstart(self, x_t, t, pred_xstart):
-        return (
-            _extract_into_tensor(self.sqrt_recip_alphas_cumprod, t, x_t.shape) * x_t
-            - pred_xstart
-        ) / _extract_into_tensor(self.sqrt_recipm1_alphas_cumprod, t, x_t.shape)
-
-    def condition_mean(self, cond_fn, p_mean_var, x, t, model_kwargs=None):
-        """
-        Compute the mean for the previous step, given a function cond_fn that
-        computes the gradient of a conditional log probability with respect to
-        x. In particular, cond_fn computes grad(log(p(y|x))), and we want to
-        condition on y.
-        This uses the conditioning strategy from Sohl-Dickstein et al. (2015).
-        """
-        gradient = cond_fn(x, t, **model_kwargs)
-        new_mean = (
-            p_mean_var["mean"].float() + p_mean_var["variance"] * gradient.float()
-        )
-        return new_mean
-
-    def condition_score(self, cond_fn, p_mean_var, x, t, model_kwargs=None):
-        """
-        Compute what the p_mean_variance output would have been, should the
-        model's score function be conditioned by cond_fn.
-        See condition_mean() for details on cond_fn.
-        Unlike condition_mean(), this instead uses the conditioning strategy
-        from Song et al (2020).
-        """
-        alpha_bar = _extract_into_tensor(self.alphas_cumprod, t, x.shape)
-
-        eps = self._predict_eps_from_xstart(x, t, p_mean_var["pred_xstart"])
-        eps = eps - (1 - alpha_bar).sqrt() * cond_fn(x, t, **model_kwargs)
-
-        out = p_mean_var.copy()
-        out["pred_xstart"] = self._predict_xstart_from_eps(x, t, eps)
-        out["mean"], _, _ = self.q_posterior_mean_variance(
-            x_start=out["pred_xstart"],
-            x_t=x,
-            t=t,
-        )
-        return out
-
-    def p_sample(
-        self,
-        model,
-        x,
-        t,
-        clip_denoised=True,
-        denoised_fn=None,
-        cond_fn=None,
-        model_kwargs=None,
-    ):
-        """
-        Sample x_{t-1} from the model at the given timestep.
-        :param model: the model to sample from.
-        :param x: the current tensor at x_{t-1}.
-        :param t: the value of t, starting at 0 for the first diffusion step.
-        :param clip_denoised: if True, clip the x_start prediction to [-1, 1].
-        :param denoised_fn: if not None, a function which applies to the
-            x_start prediction before it is used to sample.
-        :param cond_fn: if not None, this is a gradient function that acts
-                        similarly to the model.
-        :param model_kwargs: if not None, a dict of extra keyword arguments to
-            pass to the model. This can be used for conditioning.
-        :return: a dict containing the following keys:
-                 - 'sample': a random sample from the model.
-                 - 'pred_xstart': a prediction of x_0.
-        """
-        out = self.p_mean_variance(
-            model,
-            x,
-            t,
-            clip_denoised=clip_denoised,
-            denoised_fn=denoised_fn,
-            model_kwargs=model_kwargs,
-        )
-        noise = th.randn_like(x)
-        nonzero_mask = (
-            (t != 0).float().view(-1, *([1] * (len(x.shape) - 1)))
-        )  # no noise when t == 0
-        if cond_fn is not None:
-            out["mean"] = self.condition_mean(
-                cond_fn,
-                out,
-                x,
-                t,
-                model_kwargs=model_kwargs,
-            )
-        sample = out["mean"] + nonzero_mask * th.exp(0.5 * out["log_variance"]) * noise
-        return {"sample": sample, "pred_xstart": out["pred_xstart"]}
-
-    def p_sample_loop(
-        self,
-        model,
-        shape,
-        noise=None,
-        clip_denoised=True,
-        denoised_fn=None,
-        cond_fn=None,
-        model_kwargs=None,
-        device=None,
-        progress=False,
-    ):
-        """
-        Generate samples from the model.
-        :param model: the model module.
-        :param shape: the shape of the samples, (N, C, H, W).
-        :param noise: if specified, the noise from the encoder to sample.
-                      Should be of the same shape as `shape`.
-        :param clip_denoised: if True, clip x_start predictions to [-1, 1].
-        :param denoised_fn: if not None, a function which applies to the
-            x_start prediction before it is used to sample.
-        :param cond_fn: if not None, this is a gradient function that acts
-                        similarly to the model.
-        :param model_kwargs: if not None, a dict of extra keyword arguments to
-            pass to the model. This can be used for conditioning.
-        :param device: if specified, the device to create the samples on.
-                       If not specified, use a model parameter's device.
-        :param progress: if True, show a tqdm progress bar.
-        :return: a non-differentiable batch of samples.
-        """
-        final = None
-        for sample in self.p_sample_loop_progressive(
-            model,
-            shape,
-            noise=noise,
-            clip_denoised=clip_denoised,
-            denoised_fn=denoised_fn,
-            cond_fn=cond_fn,
-            model_kwargs=model_kwargs,
-            device=device,
-            progress=progress,
-        ):
-            final = sample
-        return final["sample"]
-
-    def p_sample_loop_progressive(
-        self,
-        model,
-        shape,
-        noise=None,
-        clip_denoised=True,
-        denoised_fn=None,
-        cond_fn=None,
-        model_kwargs=None,
-        device=None,
-        progress=False,
-    ):
-        """
-        Generate samples from the model and yield intermediate samples from
-        each timestep of diffusion.
-        Arguments are the same as p_sample_loop().
-        Returns a generator over dicts, where each dict is the return value of
-        p_sample().
-        """
-        if device is None:
-            device = next(model.parameters()).device
-        assert isinstance(shape, (tuple, list))
-        if noise is not None:
-            img = noise
-        else:
-            img = th.randn(*shape, device=device)
-        indices = list(range(self.num_timesteps))[::-1]
-
-        if progress:
-            # Lazy import so that we don't depend on tqdm.
-            from tqdm.auto import tqdm
-
-            indices = tqdm(indices)
-
-        for i in indices:
-            t = th.tensor([i] * shape[0], device=device)
-            with th.no_grad():
-                out = self.p_sample(
-                    model,
-                    img,
-                    t,
-                    clip_denoised=clip_denoised,
-                    denoised_fn=denoised_fn,
-                    cond_fn=cond_fn,
-                    model_kwargs=model_kwargs,
-                )
-                yield out
-                img = out["sample"]
-
-    def ddim_sample(
-        self,
-        model,
-        x,
-        t,
-        clip_denoised=True,
-        denoised_fn=None,
-        cond_fn=None,
-        model_kwargs=None,
-        eta=0.0,
-    ):
-        """
-        Sample x_{t-1} from the model using DDIM.
-        Same usage as p_sample().
-        """
-        out = self.p_mean_variance(
-            model,
-            x,
-            t,
-            clip_denoised=clip_denoised,
-            denoised_fn=denoised_fn,
-            model_kwargs=model_kwargs,
-        )
-        if cond_fn is not None:
-            out = self.condition_score(cond_fn, out, x, t, model_kwargs=model_kwargs)
-
-        # Usually our model outputs epsilon, but we re-derive it
-        # in case we used x_start or x_prev prediction.
-        eps = self._predict_eps_from_xstart(x, t, out["pred_xstart"])
-
-        alpha_bar = _extract_into_tensor(self.alphas_cumprod, t, x.shape)
-        alpha_bar_prev = _extract_into_tensor(self.alphas_cumprod_prev, t, x.shape)
-        sigma = (
-            eta
-            * th.sqrt((1 - alpha_bar_prev) / (1 - alpha_bar))
-            * th.sqrt(1 - alpha_bar / alpha_bar_prev)
-        )
-        # Equation 12.
-        noise = th.randn_like(x)
-        mean_pred = (
-            out["pred_xstart"] * th.sqrt(alpha_bar_prev)
-            + th.sqrt(1 - alpha_bar_prev - sigma**2) * eps
-        )
-        nonzero_mask = (
-            (t != 0).float().view(-1, *([1] * (len(x.shape) - 1)))
-        )  # no noise when t == 0
-        sample = mean_pred + nonzero_mask * sigma * noise
-        return {"sample": sample, "pred_xstart": out["pred_xstart"]}
-
-    def ddim_reverse_sample(
-        self,
-        model,
-        x,
-        t,
-        clip_denoised=True,
-        denoised_fn=None,
-        cond_fn=None,
-        model_kwargs=None,
-        eta=0.0,
-    ):
-        """
-        Sample x_{t+1} from the model using DDIM reverse ODE.
-        """
-        assert eta == 0.0, "Reverse ODE only for deterministic path"
-        out = self.p_mean_variance(
-            model,
-            x,
-            t,
-            clip_denoised=clip_denoised,
-            denoised_fn=denoised_fn,
-            model_kwargs=model_kwargs,
-        )
-        if cond_fn is not None:
-            out = self.condition_score(cond_fn, out, x, t, model_kwargs=model_kwargs)
-        # Usually our model outputs epsilon, but we re-derive it
-        # in case we used x_start or x_prev prediction.
-        eps = (
-            _extract_into_tensor(self.sqrt_recip_alphas_cumprod, t, x.shape) * x
-            - out["pred_xstart"]
-        ) / _extract_into_tensor(self.sqrt_recipm1_alphas_cumprod, t, x.shape)
-        alpha_bar_next = _extract_into_tensor(self.alphas_cumprod_next, t, x.shape)
-
-        # Equation 12. reversed
-        mean_pred = (
-            out["pred_xstart"] * th.sqrt(alpha_bar_next)
-            + th.sqrt(1 - alpha_bar_next) * eps
-        )
-
-        return {"sample": mean_pred, "pred_xstart": out["pred_xstart"]}
-
-    def ddim_sample_loop(
-        self,
-        model,
-        shape,
-        noise=None,
-        clip_denoised=True,
-        denoised_fn=None,
-        cond_fn=None,
-        model_kwargs=None,
-        device=None,
-        progress=False,
-        eta=0.0,
-    ):
-        """
-        Generate samples from the model using DDIM.
-        Same usage as p_sample_loop().
-        """
-        final = None
-        for sample in self.ddim_sample_loop_progressive(
-            model,
-            shape,
-            noise=noise,
-            clip_denoised=clip_denoised,
-            denoised_fn=denoised_fn,
-            cond_fn=cond_fn,
-            model_kwargs=model_kwargs,
-            device=device,
-            progress=progress,
-            eta=eta,
-        ):
-            final = sample
-        return final["sample"]
-
-    def ddim_sample_loop_progressive(
-        self,
-        model,
-        shape,
-        noise=None,
-        clip_denoised=True,
-        denoised_fn=None,
-        cond_fn=None,
-        model_kwargs=None,
-        device=None,
-        progress=False,
-        eta=0.0,
-    ):
-        """
-        Use DDIM to sample from the model and yield intermediate samples from
-        each timestep of DDIM.
-        Same usage as p_sample_loop_progressive().
-        """
-        if device is None:
-            device = next(model.parameters()).device
-        assert isinstance(shape, (tuple, list))
-        if noise is not None:
-            img = noise
-        else:
-            img = th.randn(*shape, device=device)
-        indices = list(range(self.num_timesteps))[::-1]
-
-        if progress:
-            # Lazy import so that we don't depend on tqdm.
-            from tqdm.auto import tqdm
-
-            indices = tqdm(indices)
-
-        for i in indices:
-            t = th.tensor([i] * shape[0], device=device)
-            with th.no_grad():
-                out = self.ddim_sample(
-                    model,
-                    img,
-                    t,
-                    clip_denoised=clip_denoised,
-                    denoised_fn=denoised_fn,
-                    cond_fn=cond_fn,
-                    model_kwargs=model_kwargs,
-                    eta=eta,
-                )
-                yield out
-                img = out["sample"]
-
-    def _vb_terms_bpd(
-        self,
-        model,
-        x_start,
-        x_t,
-        t,
-        clip_denoised=True,
-        model_kwargs=None,
-    ):
-        """
-        Get a term for the variational lower-bound.
-        The resulting units are bits (rather than nats, as one might expect).
-        This allows for comparison to other papers.
-        :return: a dict with the following keys:
-                 - 'output': a shape [N] tensor of NLLs or KLs.
-                 - 'pred_xstart': the x_0 predictions.
-        """
-        true_mean, _, true_log_variance_clipped = self.q_posterior_mean_variance(
-            x_start=x_start,
-            x_t=x_t,
-            t=t,
-        )
-        out = self.p_mean_variance(
-            model,
-            x_t,
-            t,
-            clip_denoised=clip_denoised,
-            model_kwargs=model_kwargs,
-        )
-        kl = normal_kl(
-            true_mean,
-            true_log_variance_clipped,
-            out["mean"],
-            out["log_variance"],
-        )
-        kl = mean_flat(kl) / np.log(2.0)
-
-        decoder_nll = -discretized_gaussian_log_likelihood(
-            x_start,
-            means=out["mean"],
-            log_scales=0.5 * out["log_variance"],
-        )
-        assert decoder_nll.shape == x_start.shape
-        decoder_nll = mean_flat(decoder_nll) / np.log(2.0)
-
-        # At the first timestep return the decoder NLL,
-        # otherwise return KL(q(x_{t-1}|x_t,x_0) || p(x_{t-1}|x_t))
-        output = th.where((t == 0), decoder_nll, kl)
-        return {"output": output, "pred_xstart": out["pred_xstart"]}
-
-    def training_losses(self, model, x_start, t, model_kwargs=None, noise=None):
-        """
-        Compute training losses for a single timestep.
-        :param model: the model to evaluate loss on.
-        :param x_start: the [N x C x ...] tensor of inputs.
-        :param t: a batch of timestep indices.
-        :param model_kwargs: if not None, a dict of extra keyword arguments to
-            pass to the model. This can be used for conditioning.
-        :param noise: if specified, the specific Gaussian noise to try to remove.
-        :return: a dict with the key "loss" containing a tensor of shape [N].
-                 Some mean or variance settings may also have other keys.
-        """
-        if model_kwargs is None:
-            model_kwargs = {}
-        if noise is None:
-            noise = th.randn_like(x_start)
-        x_t = self.q_sample(x_start, t, noise=noise)
-
-        terms = {}
-
-        if self.loss_type == LossType.KL or self.loss_type == LossType.RESCALED_KL:
-            terms["loss"] = self._vb_terms_bpd(
-                model=model,
-                x_start=x_start,
-                x_t=x_t,
-                t=t,
-                clip_denoised=False,
-                model_kwargs=model_kwargs,
-            )["output"]
-            if self.loss_type == LossType.RESCALED_KL:
-                terms["loss"] *= self.num_timesteps
-        elif self.loss_type == LossType.MSE or self.loss_type == LossType.RESCALED_MSE:
-            model_output = model(x_t, t, **model_kwargs)
-
-            if self.model_var_type in [
-                ModelVarType.LEARNED,
-                ModelVarType.LEARNED_RANGE,
-            ]:
-                B, C = x_t.shape[:2]
-                assert model_output.shape == (B, C * 2, *x_t.shape[2:])
-                model_output, model_var_values = th.split(model_output, C, dim=1)
-                # Learn the variance using the variational bound, but don't let
-                # it affect our mean prediction.
-                frozen_out = th.cat([model_output.detach(), model_var_values], dim=1)
-                terms["vb"] = self._vb_terms_bpd(
-                    model=lambda *args, r=frozen_out: r,
-                    x_start=x_start,
-                    x_t=x_t,
-                    t=t,
-                    clip_denoised=False,
-                )["output"]
-                if self.loss_type == LossType.RESCALED_MSE:
-                    # Divide by 1000 for equivalence with initial implementation.
-                    # Without a factor of 1/1000, the VB term hurts the MSE term.
-                    terms["vb"] *= self.num_timesteps / 1000.0
-
-            target = {
-                ModelMeanType.PREVIOUS_X: self.q_posterior_mean_variance(
-                    x_start=x_start,
-                    x_t=x_t,
-                    t=t,
-                )[0],
-                ModelMeanType.START_X: x_start,
-                ModelMeanType.EPSILON: noise,
-            }[self.model_mean_type]
-            assert model_output.shape == target.shape == x_start.shape
-            terms["mse"] = mean_flat((target - model_output) ** 2)
-            if "vb" in terms:
-                terms["loss"] = terms["mse"] + terms["vb"]
-            else:
-                terms["loss"] = terms["mse"]
-        else:
-            raise NotImplementedError(self.loss_type)
-
-        return terms
-
-    def _prior_bpd(self, x_start):
-        """
-        Get the prior KL term for the variational lower-bound, measured in
-        bits-per-dim.
-        This term can't be optimized, as it only depends on the encoder.
-        :param x_start: the [N x C x ...] tensor of inputs.
-        :return: a batch of [N] KL values (in bits), one per batch element.
-        """
-        batch_size = x_start.shape[0]
-        t = th.tensor([self.num_timesteps - 1] * batch_size, device=x_start.device)
-        qt_mean, _, qt_log_variance = self.q_mean_variance(x_start, t)
-        kl_prior = normal_kl(
-            mean1=qt_mean,
-            logvar1=qt_log_variance,
-            mean2=0.0,
-            logvar2=0.0,
-        )
-        return mean_flat(kl_prior) / np.log(2.0)
-
-    def calc_bpd_loop(self, model, x_start, clip_denoised=True, model_kwargs=None):
-        """
-        Compute the entire variational lower-bound, measured in bits-per-dim,
-        as well as other related quantities.
-        :param model: the model to evaluate loss on.
-        :param x_start: the [N x C x ...] tensor of inputs.
-        :param clip_denoised: if True, clip denoised samples.
-        :param model_kwargs: if not None, a dict of extra keyword arguments to
-            pass to the model. This can be used for conditioning.
-        :return: a dict containing the following keys:
-                 - total_bpd: the total variational lower-bound, per batch element.
-                 - prior_bpd: the prior term in the lower-bound.
-                 - vb: an [N x T] tensor of terms in the lower-bound.
-                 - xstart_mse: an [N x T] tensor of x_0 MSEs for each timestep.
-                 - mse: an [N x T] tensor of epsilon MSEs for each timestep.
-        """
-        device = x_start.device
-        batch_size = x_start.shape[0]
-
-        vb = []
-        xstart_mse = []
-        mse = []
-        for t in list(range(self.num_timesteps))[::-1]:
-            t_batch = th.tensor([t] * batch_size, device=device)
-            noise = th.randn_like(x_start)
-            x_t = self.q_sample(x_start=x_start, t=t_batch, noise=noise)
-            # Calculate VLB term at the current timestep
-            with th.no_grad():
-                out = self._vb_terms_bpd(
-                    model,
-                    x_start=x_start,
-                    x_t=x_t,
-                    t=t_batch,
-                    clip_denoised=clip_denoised,
-                    model_kwargs=model_kwargs,
-                )
-            vb.append(out["output"])
-            xstart_mse.append(mean_flat((out["pred_xstart"] - x_start) ** 2))
-            eps = self._predict_eps_from_xstart(x_t, t_batch, out["pred_xstart"])
-            mse.append(mean_flat((eps - noise) ** 2))
-
-        vb = th.stack(vb, dim=1)
-        xstart_mse = th.stack(xstart_mse, dim=1)
-        mse = th.stack(mse, dim=1)
-
-        prior_bpd = self._prior_bpd(x_start)
-        total_bpd = vb.sum(dim=1) + prior_bpd
-        return {
-            "total_bpd": total_bpd,
-            "prior_bpd": prior_bpd,
-            "vb": vb,
-            "xstart_mse": xstart_mse,
-            "mse": mse,
-        }
-
-
-def _extract_into_tensor(arr, timesteps, broadcast_shape):
-    """
-    Extract values from a 1-D numpy array for a batch of indices.
-    :param arr: the 1-D numpy array.
-    :param timesteps: a tensor of indices into the array to extract.
-    :param broadcast_shape: a larger shape of K dimensions with the batch
-                            dimension equal to the length of timesteps.
-    :return: a tensor of shape [batch_size, 1, ...] where the shape has K dims.
-    """
-    res = th.from_numpy(arr).to(device=timesteps.device)[timesteps].float()
-    while len(res.shape) < len(broadcast_shape):
-        res = res[..., None]
-    return res + th.zeros(broadcast_shape, device=timesteps.device)
-=======
-# Modified from OpenAI's diffusion repos
-#     GLIDE: https://github.com/openai/glide-text2im/blob/main/glide_text2im/gaussian_diffusion.py
-#     ADM:   https://github.com/openai/guided-diffusion/blob/main/guided_diffusion
-#     IDDPM: https://github.com/openai/improved-diffusion/blob/main/improved_diffusion/gaussian_diffusion.py
-
-
-import math
-
-import numpy as np
-import torch as th
-import enum
-
-from .diffusion_utils import discretized_gaussian_log_likelihood, normal_kl
-
-
-def mean_flat(tensor):
-    """
-    Take the mean over all non-batch dimensions.
-    """
-    return tensor.mean(dim=list(range(1, len(tensor.shape))))
-
-
-class ModelMeanType(enum.Enum):
-    """
-    Which type of output the model predicts.
-    """
-
-    PREVIOUS_X = enum.auto()  # the model predicts x_{t-1}
-    START_X = enum.auto()  # the model predicts x_0
-    EPSILON = enum.auto()  # the model predicts epsilon
-
-
-class ModelVarType(enum.Enum):
-    """
-    What is used as the model's output variance.
-    The LEARNED_RANGE option has been added to allow the model to predict
-    values between FIXED_SMALL and FIXED_LARGE, making its job easier.
-    """
-
-    LEARNED = enum.auto()
-    FIXED_SMALL = enum.auto()
-    FIXED_LARGE = enum.auto()
-    LEARNED_RANGE = enum.auto()
-
-
-class LossType(enum.Enum):
-    MSE = enum.auto()  # use raw MSE loss (and KL when learning variances)
-    RESCALED_MSE = (
-        enum.auto()
-    )  # use raw MSE loss (with RESCALED_KL when learning variances)
-    KL = enum.auto()  # use the variational lower-bound
-    RESCALED_KL = enum.auto()  # like KL, but rescale to estimate the full VLB
-    L1 = enum.auto()
-    RESCALED_L1 = enum.auto()
-
-    def is_vb(self):
-        return self == LossType.KL or self == LossType.RESCALED_KL
-
-
-def _warmup_beta(beta_start, beta_end, num_diffusion_timesteps, warmup_frac):
-    betas = beta_end * np.ones(num_diffusion_timesteps, dtype=np.float64)
-    warmup_time = int(num_diffusion_timesteps * warmup_frac)
-    betas[:warmup_time] = np.linspace(beta_start, beta_end, warmup_time, dtype=np.float64)
-    return betas
-
-
-def get_beta_schedule(beta_schedule, *, beta_start, beta_end, num_diffusion_timesteps):
-    """
-    This is the deprecated API for creating beta schedules.
-    See get_named_beta_schedule() for the new library of schedules.
-    """
-    if beta_schedule == "quad":
-        betas = (
-            np.linspace(
-                beta_start ** 0.5,
-                beta_end ** 0.5,
-                num_diffusion_timesteps,
-                dtype=np.float64,
-            )
-            ** 2
-        )
-    elif beta_schedule == "linear":
-        betas = np.linspace(beta_start, beta_end, num_diffusion_timesteps, dtype=np.float64)
-    elif beta_schedule == "warmup10":
-        betas = _warmup_beta(beta_start, beta_end, num_diffusion_timesteps, 0.1)
-    elif beta_schedule == "warmup50":
-        betas = _warmup_beta(beta_start, beta_end, num_diffusion_timesteps, 0.5)
-    elif beta_schedule == "const":
-        betas = beta_end * np.ones(num_diffusion_timesteps, dtype=np.float64)
-    elif beta_schedule == "jsd":  # 1/T, 1/(T-1), 1/(T-2), ..., 1
-        betas = 1.0 / np.linspace(
-            num_diffusion_timesteps, 1, num_diffusion_timesteps, dtype=np.float64
-        )
-    else:
-        raise NotImplementedError(beta_schedule)
-    assert betas.shape == (num_diffusion_timesteps,)
-    return betas
-
-
-def get_named_beta_schedule(schedule_name, num_diffusion_timesteps):
-    """
-    Get a pre-defined beta schedule for the given name.
-    The beta schedule library consists of beta schedules which remain similar
-    in the limit of num_diffusion_timesteps.
-    Beta schedules may be added, but should not be removed or changed once
-    they are committed to maintain backwards compatibility.
-    """
-    if schedule_name == "linear":
-        # Linear schedule from Ho et al, extended to work for any number of
-        # diffusion steps.
-        scale = 1000 / num_diffusion_timesteps
-        return get_beta_schedule(
-            "linear",
-            beta_start=scale * 0.0001,
-            beta_end=scale * 0.02,
-            num_diffusion_timesteps=num_diffusion_timesteps,
-        )
-    elif schedule_name == "squaredcos_cap_v2":
-        return betas_for_alpha_bar(
-            num_diffusion_timesteps,
-            lambda t: math.cos((t + 0.008) / 1.008 * math.pi / 2) ** 2,
-        )
-    else:
-        raise NotImplementedError(f"unknown beta schedule: {schedule_name}")
-
-
-def betas_for_alpha_bar(num_diffusion_timesteps, alpha_bar, max_beta=0.999):
-    """
-    Create a beta schedule that discretizes the given alpha_t_bar function,
-    which defines the cumulative product of (1-beta) over time from t = [0,1].
-    :param num_diffusion_timesteps: the number of betas to produce.
-    :param alpha_bar: a lambda that takes an argument t from 0 to 1 and
-                      produces the cumulative product of (1-beta) up to that
-                      part of the diffusion process.
-    :param max_beta: the maximum beta to use; use values lower than 1 to
-                     prevent singularities.
-    """
-    betas = []
-    for i in range(num_diffusion_timesteps):
-        t1 = i / num_diffusion_timesteps
-        t2 = (i + 1) / num_diffusion_timesteps
-        betas.append(min(1 - alpha_bar(t2) / alpha_bar(t1), max_beta))
-    return np.array(betas)
-
-
-class GaussianDiffusion:
-    """
-    Utilities for training and sampling diffusion models.
-    Original ported from this codebase:
-    https://github.com/hojonathanho/diffusion/blob/1e0dceb3b3495bbe19116a5e1b3596cd0706c543/diffusion_tf/diffusion_utils_2.py#L42
-    :param betas: a 1-D numpy array of betas for each diffusion timestep,
-                  starting at T and going to 1.
-    """
-
-    def __init__(
-        self,
-        *,
-        betas,
-        model_mean_type,
-        model_var_type,
-        loss_type
-    ):
-
-        self.model_mean_type = model_mean_type
-        self.model_var_type = model_var_type
-        self.loss_type = loss_type
-
-        # Use float64 for accuracy.
-        betas = np.array(betas, dtype=np.float64)
-        self.betas = betas
-        assert len(betas.shape) == 1, "betas must be 1-D"
-        assert (betas > 0).all() and (betas <= 1).all()
-
-        self.num_timesteps = int(betas.shape[0])
-
-        alphas = 1.0 - betas
-        self.alphas_cumprod = np.cumprod(alphas, axis=0)
-        self.alphas_cumprod_prev = np.append(1.0, self.alphas_cumprod[:-1])
-        self.alphas_cumprod_next = np.append(self.alphas_cumprod[1:], 0.0)
-        assert self.alphas_cumprod_prev.shape == (self.num_timesteps,)
-
-        # calculations for diffusion q(x_t | x_{t-1}) and others
-        self.sqrt_alphas_cumprod = np.sqrt(self.alphas_cumprod)
-        self.sqrt_one_minus_alphas_cumprod = np.sqrt(1.0 - self.alphas_cumprod)
-        self.log_one_minus_alphas_cumprod = np.log(1.0 - self.alphas_cumprod)
-        self.sqrt_recip_alphas_cumprod = np.sqrt(1.0 / self.alphas_cumprod)
-        self.sqrt_recipm1_alphas_cumprod = np.sqrt(1.0 / self.alphas_cumprod - 1)
-
-        # calculations for posterior q(x_{t-1} | x_t, x_0)
-        self.posterior_variance = (
-            betas * (1.0 - self.alphas_cumprod_prev) / (1.0 - self.alphas_cumprod)
-        )
-        # below: log calculation clipped because the posterior variance is 0 at the beginning of the diffusion chain
-        self.posterior_log_variance_clipped = np.log(
-            np.append(self.posterior_variance[1], self.posterior_variance[1:])
-        ) if len(self.posterior_variance) > 1 else np.array([])
-
-        self.posterior_mean_coef1 = (
-            betas * np.sqrt(self.alphas_cumprod_prev) / (1.0 - self.alphas_cumprod)
-        )
-        self.posterior_mean_coef2 = (
-            (1.0 - self.alphas_cumprod_prev) * np.sqrt(alphas) / (1.0 - self.alphas_cumprod)
-        )
-
-    def q_mean_variance(self, x_start, t):
-        """
-        Get the distribution q(x_t | x_0).
-        :param x_start: the [N x C x ...] tensor of noiseless inputs.
-        :param t: the number of diffusion steps (minus 1). Here, 0 means one step.
-        :return: A tuple (mean, variance, log_variance), all of x_start's shape.
-        """
-        mean = _extract_into_tensor(self.sqrt_alphas_cumprod, t, x_start.shape) * x_start
-        variance = _extract_into_tensor(1.0 - self.alphas_cumprod, t, x_start.shape)
-        log_variance = _extract_into_tensor(self.log_one_minus_alphas_cumprod, t, x_start.shape)
-        return mean, variance, log_variance
-
-    def q_sample(self, x_start, t, noise=None):
-        """
-        Diffuse the data for a given number of diffusion steps.
-        In other words, sample from q(x_t | x_0).
-        :param x_start: the initial data batch.
-        :param t: the number of diffusion steps (minus 1). Here, 0 means one step.
-        :param noise: if specified, the split-out normal noise.
-        :return: A noisy version of x_start.
-        """
-        if noise is None:
-            noise = th.randn_like(x_start)
-        assert noise.shape == x_start.shape
-        return (
-            _extract_into_tensor(self.sqrt_alphas_cumprod, t, x_start.shape) * x_start
-            + _extract_into_tensor(self.sqrt_one_minus_alphas_cumprod, t, x_start.shape) * noise
-        )
-
-    def q_posterior_mean_variance(self, x_start, x_t, t):
-        """
-        Compute the mean and variance of the diffusion posterior:
-            q(x_{t-1} | x_t, x_0)
-        """
-        assert x_start.shape == x_t.shape
-        posterior_mean = (
-            _extract_into_tensor(self.posterior_mean_coef1, t, x_t.shape) * x_start
-            + _extract_into_tensor(self.posterior_mean_coef2, t, x_t.shape) * x_t
-        )
-        posterior_variance = _extract_into_tensor(self.posterior_variance, t, x_t.shape)
-        posterior_log_variance_clipped = _extract_into_tensor(
-            self.posterior_log_variance_clipped, t, x_t.shape
-        )
-        assert (
-            posterior_mean.shape[0]
-            == posterior_variance.shape[0]
-            == posterior_log_variance_clipped.shape[0]
-            == x_start.shape[0]
-        )
-        return posterior_mean, posterior_variance, posterior_log_variance_clipped
-
-    def p_mean_variance(self, model, x, t, clip_denoised=True, denoised_fn=None, model_kwargs=None):
-        """
-        Apply the model to get p(x_{t-1} | x_t), as well as a prediction of
-        the initial x, x_0.
-        :param model: the model, which takes a signal and a batch of timesteps
-                      as input.
-        :param x: the [N x C x ...] tensor at time t.
-        :param t: a 1-D Tensor of timesteps.
-        :param clip_denoised: if True, clip the denoised signal into [-1, 1].
-        :param denoised_fn: if not None, a function which applies to the
-            x_start prediction before it is used to sample. Applies before
-            clip_denoised.
-        :param model_kwargs: if not None, a dict of extra keyword arguments to
-            pass to the model. This can be used for conditioning.
-        :return: a dict with the following keys:
-                 - 'mean': the model mean output.
-                 - 'variance': the model variance output.
-                 - 'log_variance': the log of 'variance'.
-                 - 'pred_xstart': the prediction for x_0.
-        """
-        if model_kwargs is None:
-            model_kwargs = {}
-
-        B, C = x.shape[:2]
-        assert t.shape == (B,)
-        model_output = model(x, t, **model_kwargs)
-        if isinstance(model_output, tuple):
-            model_output, extra = model_output
-        else:
-            extra = None
-
-        if self.model_var_type in [ModelVarType.LEARNED, ModelVarType.LEARNED_RANGE]:
-            assert model_output.shape == (B, C * 2, *x.shape[2:])
-            model_output, model_var_values = th.split(model_output, C, dim=1)
-            min_log = _extract_into_tensor(self.posterior_log_variance_clipped, t, x.shape)
-            max_log = _extract_into_tensor(np.log(self.betas), t, x.shape)
-            # The model_var_values is [-1, 1] for [min_var, max_var].
-            frac = (model_var_values + 1) / 2
-            model_log_variance = frac * max_log + (1 - frac) * min_log
-            model_variance = th.exp(model_log_variance)
-        else:
-            model_variance, model_log_variance = {
-                # for fixedlarge, we set the initial (log-)variance like so
-                # to get a better decoder log likelihood.
-                ModelVarType.FIXED_LARGE: (
-                    np.append(self.posterior_variance[1], self.betas[1:]),
-                    np.log(np.append(self.posterior_variance[1], self.betas[1:])),
-                ),
-                ModelVarType.FIXED_SMALL: (
-                    self.posterior_variance,
-                    self.posterior_log_variance_clipped,
-                ),
-            }[self.model_var_type]
-            model_variance = _extract_into_tensor(model_variance, t, x.shape)
-            model_log_variance = _extract_into_tensor(model_log_variance, t, x.shape)
-
-        def process_xstart(x):
-            if denoised_fn is not None:
-                x = denoised_fn(x)
-            if clip_denoised:
-                return x.clamp(-1, 2)
-            return x
-
-        if self.model_mean_type == ModelMeanType.START_X:
-            pred_xstart = process_xstart(model_output)
-        else:
-            pred_xstart = process_xstart(
-                self._predict_xstart_from_eps(x_t=x, t=t, eps=model_output)
-            )
-        model_mean, _, _ = self.q_posterior_mean_variance(x_start=pred_xstart, x_t=x, t=t)
-
-        assert model_mean.shape == model_log_variance.shape == pred_xstart.shape == x.shape
-        return {
-            "mean": model_mean,
-            "variance": model_variance,
-            "log_variance": model_log_variance,
-            "pred_xstart": pred_xstart,
-            "extra": extra,
-        }
-
-    def _predict_xstart_from_eps(self, x_t, t, eps):
-        assert x_t.shape == eps.shape
-        return (
-            _extract_into_tensor(self.sqrt_recip_alphas_cumprod, t, x_t.shape) * x_t
-            - _extract_into_tensor(self.sqrt_recipm1_alphas_cumprod, t, x_t.shape) * eps
-        )
-
-    def _predict_eps_from_xstart(self, x_t, t, pred_xstart):
-        return (
-            _extract_into_tensor(self.sqrt_recip_alphas_cumprod, t, x_t.shape) * x_t - pred_xstart
-        ) / _extract_into_tensor(self.sqrt_recipm1_alphas_cumprod, t, x_t.shape)
-
-    def condition_mean(self, cond_fn, p_mean_var, x, t, model_kwargs=None):
-        """
-        Compute the mean for the previous step, given a function cond_fn that
-        computes the gradient of a conditional log probability with respect to
-        x. In particular, cond_fn computes grad(log(p(y|x))), and we want to
-        condition on y.
-        This uses the conditioning strategy from Sohl-Dickstein et al. (2015).
-        """
-        gradient = cond_fn(x, t, **model_kwargs)
-        new_mean = p_mean_var["mean"].float() + p_mean_var["variance"] * gradient.float()
-        return new_mean
-
-    def condition_score(self, cond_fn, p_mean_var, x, t, model_kwargs=None):
-        """
-        Compute what the p_mean_variance output would have been, should the
-        model's score function be conditioned by cond_fn.
-        See condition_mean() for details on cond_fn.
-        Unlike condition_mean(), this instead uses the conditioning strategy
-        from Song et al (2020).
-        """
-        alpha_bar = _extract_into_tensor(self.alphas_cumprod, t, x.shape)
-
-        eps = self._predict_eps_from_xstart(x, t, p_mean_var["pred_xstart"])
-        eps = eps - (1 - alpha_bar).sqrt() * cond_fn(x, t, **model_kwargs)
-
-        out = p_mean_var.copy()
-        out["pred_xstart"] = self._predict_xstart_from_eps(x, t, eps)
-        out["mean"], _, _ = self.q_posterior_mean_variance(x_start=out["pred_xstart"], x_t=x, t=t)
-        return out
-
-    def p_sample(
-        self,
-        model,
-        x,
-        t,
-        clip_denoised=True,
-        denoised_fn=None,
-        cond_fn=None,
-        model_kwargs=None,
-    ):
-        """
-        Sample x_{t-1} from the model at the given timestep.
-        :param model: the model to sample from.
-        :param x: the current tensor at x_{t-1}.
-        :param t: the value of t, starting at 0 for the first diffusion step.
-        :param clip_denoised: if True, clip the x_start prediction to [-1, 1].
-        :param denoised_fn: if not None, a function which applies to the
-            x_start prediction before it is used to sample.
-        :param cond_fn: if not None, this is a gradient function that acts
-                        similarly to the model.
-        :param model_kwargs: if not None, a dict of extra keyword arguments to
-            pass to the model. This can be used for conditioning.
-        :return: a dict containing the following keys:
-                 - 'sample': a random sample from the model.
-                 - 'pred_xstart': a prediction of x_0.
-        """
-        out = self.p_mean_variance(
-            model,
-            x,
-            t,
-            clip_denoised=clip_denoised,
-            denoised_fn=denoised_fn,
-            model_kwargs=model_kwargs,
-        )
-        noise = th.randn_like(x)
-        nonzero_mask = (
-            (t != 0).float().view(-1, *([1] * (len(x.shape) - 1)))
-        )  # no noise when t == 0
-        if cond_fn is not None:
-            out["mean"] = self.condition_mean(cond_fn, out, x, t, model_kwargs=model_kwargs)
-        sample = out["mean"] + nonzero_mask * th.exp(0.5 * out["log_variance"]) * noise
-        return {"sample": sample, "pred_xstart": out["pred_xstart"]}
-
-    def p_sample_loop(
-        self,
-        model,
-        shape,
-        noise=None,
-        clip_denoised=True,
-        denoised_fn=None,
-        cond_fn=None,
-        model_kwargs=None,
-        device=None,
-        progress=False,
-    ):
-        """
-        Generate samples from the model.
-        :param model: the model module.
-        :param shape: the shape of the samples, (N, C, H, W).
-        :param noise: if specified, the noise from the encoder to sample.
-                      Should be of the same shape as `shape`.
-        :param clip_denoised: if True, clip x_start predictions to [-1, 1].
-        :param denoised_fn: if not None, a function which applies to the
-            x_start prediction before it is used to sample.
-        :param cond_fn: if not None, this is a gradient function that acts
-                        similarly to the model.
-        :param model_kwargs: if not None, a dict of extra keyword arguments to
-            pass to the model. This can be used for conditioning.
-        :param device: if specified, the device to create the samples on.
-                       If not specified, use a model parameter's device.
-        :param progress: if True, show a tqdm progress bar.
-        :return: a non-differentiable batch of samples.
-        """
-        final = None
-        for sample in self.p_sample_loop_progressive(
-            model,
-            shape,
-            noise=noise,
-            clip_denoised=clip_denoised,
-            denoised_fn=denoised_fn,
-            cond_fn=cond_fn,
-            model_kwargs=model_kwargs,
-            device=device,
-            progress=progress,
-        ):
-            final = sample
-        return final["sample"]
-
-    def p_sample_loop_progressive(
-        self,
-        model,
-        shape,
-        noise=None,
-        clip_denoised=True,
-        denoised_fn=None,
-        cond_fn=None,
-        model_kwargs=None,
-        device=None,
-        progress=False,
-    ):
-        """
-        Generate samples from the model and yield intermediate samples from
-        each timestep of diffusion.
-        Arguments are the same as p_sample_loop().
-        Returns a generator over dicts, where each dict is the return value of
-        p_sample().
-        """
-        if device is None:
-            device = next(model.parameters()).device
-        assert isinstance(shape, (tuple, list))
-        if noise is not None:
-            img = noise
-        else:
-            img = th.randn(*shape, device=device)
-        indices = list(range(self.num_timesteps))[::-1]
-
-        if progress:
-            # Lazy import so that we don't depend on tqdm.
-            from tqdm.auto import tqdm
-
-            indices = tqdm(indices)
-
-        for i in indices:
-            t = th.tensor([i] * shape[0], device=device)
-            with th.no_grad():
-                out = self.p_sample(
-                    model,
-                    img,
-                    t,
-                    clip_denoised=clip_denoised,
-                    denoised_fn=denoised_fn,
-                    cond_fn=cond_fn,
-                    model_kwargs=model_kwargs,
-                )
-                yield out
-                img = out["sample"]
-
-    def ddim_sample(
-        self,
-        model,
-        x,
-        t,
-        clip_denoised=True,
-        denoised_fn=None,
-        cond_fn=None,
-        model_kwargs=None,
-        eta=0.0,
-    ):
-        """
-        Sample x_{t-1} from the model using DDIM.
-        Same usage as p_sample().
-        """
-        out = self.p_mean_variance(
-            model,
-            x,
-            t,
-            clip_denoised=clip_denoised,
-            denoised_fn=denoised_fn,
-            model_kwargs=model_kwargs,
-        )
-        if cond_fn is not None:
-            out = self.condition_score(cond_fn, out, x, t, model_kwargs=model_kwargs)
-
-        # Usually our model outputs epsilon, but we re-derive it
-        # in case we used x_start or x_prev prediction.
-        eps = self._predict_eps_from_xstart(x, t, out["pred_xstart"])
-
-        alpha_bar = _extract_into_tensor(self.alphas_cumprod, t, x.shape)
-        alpha_bar_prev = _extract_into_tensor(self.alphas_cumprod_prev, t, x.shape)
-        sigma = (
-            eta
-            * th.sqrt((1 - alpha_bar_prev) / (1 - alpha_bar))
-            * th.sqrt(1 - alpha_bar / alpha_bar_prev)
-        )
-        # Equation 12.
-        noise = th.randn_like(x)
-        mean_pred = (
-            out["pred_xstart"] * th.sqrt(alpha_bar_prev)
-            + th.sqrt(1 - alpha_bar_prev - sigma ** 2) * eps
-        )
-        nonzero_mask = (
-            (t != 0).float().view(-1, *([1] * (len(x.shape) - 1)))
-        )  # no noise when t == 0
-        sample = mean_pred + nonzero_mask * sigma * noise
-        return {"sample": sample, "pred_xstart": out["pred_xstart"]}
-
-    def ddim_reverse_sample(
-        self,
-        model,
-        x,
-        t,
-        clip_denoised=True,
-        denoised_fn=None,
-        cond_fn=None,
-        model_kwargs=None,
-        eta=0.0,
-    ):
-        """
-        Sample x_{t+1} from the model using DDIM reverse ODE.
-        """
-        assert eta == 0.0, "Reverse ODE only for deterministic path"
-        out = self.p_mean_variance(
-            model,
-            x,
-            t,
-            clip_denoised=clip_denoised,
-            denoised_fn=denoised_fn,
-            model_kwargs=model_kwargs,
-        )
-        if cond_fn is not None:
-            out = self.condition_score(cond_fn, out, x, t, model_kwargs=model_kwargs)
-        # Usually our model outputs epsilon, but we re-derive it
-        # in case we used x_start or x_prev prediction.
-        eps = (
-            _extract_into_tensor(self.sqrt_recip_alphas_cumprod, t, x.shape) * x
-            - out["pred_xstart"]
-        ) / _extract_into_tensor(self.sqrt_recipm1_alphas_cumprod, t, x.shape)
-        alpha_bar_next = _extract_into_tensor(self.alphas_cumprod_next, t, x.shape)
-
-        # Equation 12. reversed
-        mean_pred = out["pred_xstart"] * th.sqrt(alpha_bar_next) + th.sqrt(1 - alpha_bar_next) * eps
-
-        return {"sample": mean_pred, "pred_xstart": out["pred_xstart"]}
-
-    def ddim_sample_loop(
-        self,
-        model,
-        shape,
-        noise=None,
-        clip_denoised=True,
-        denoised_fn=None,
-        cond_fn=None,
-        model_kwargs=None,
-        device=None,
-        progress=False,
-        eta=0.0,
-    ):
-        """
-        Generate samples from the model using DDIM.
-        Same usage as p_sample_loop().
-        """
-        final = None
-        for sample in self.ddim_sample_loop_progressive(
-            model,
-            shape,
-            noise=noise,
-            clip_denoised=clip_denoised,
-            denoised_fn=denoised_fn,
-            cond_fn=cond_fn,
-            model_kwargs=model_kwargs,
-            device=device,
-            progress=progress,
-            eta=eta,
-        ):
-            final = sample
-        return final["sample"]
-
-    def ddim_sample_loop_progressive(
-        self,
-        model,
-        shape,
-        noise=None,
-        clip_denoised=True,
-        denoised_fn=None,
-        cond_fn=None,
-        model_kwargs=None,
-        device=None,
-        progress=False,
-        eta=0.0,
-    ):
-        """
-        Use DDIM to sample from the model and yield intermediate samples from
-        each timestep of DDIM.
-        Same usage as p_sample_loop_progressive().
-        """
-        if device is None:
-            device = next(model.parameters()).device
-        assert isinstance(shape, (tuple, list))
-        if noise is not None:
-            img = noise
-        else:
-            img = th.randn(*shape, device=device)
-        indices = list(range(self.num_timesteps))[::-1]
-
-        if progress:
-            # Lazy import so that we don't depend on tqdm.
-            from tqdm.auto import tqdm
-
-            indices = tqdm(indices)
-
-        for i in indices:
-            t = th.tensor([i] * shape[0], device=device)
-            with th.no_grad():
-                out = self.ddim_sample(
-                    model,
-                    img,
-                    t,
-                    clip_denoised=clip_denoised,
-                    denoised_fn=denoised_fn,
-                    cond_fn=cond_fn,
-                    model_kwargs=model_kwargs,
-                    eta=eta,
-                )
-                yield out
-                img = out["sample"]
-
-    def _vb_terms_bpd(
-            self, model, x_start, x_t, t, clip_denoised=True, model_kwargs=None
-    ):
-        """
-        Get a term for the variational lower-bound.
-        The resulting units are bits (rather than nats, as one might expect).
-        This allows for comparison to other papers.
-        :return: a dict with the following keys:
-                 - 'output': a shape [N] tensor of NLLs or KLs.
-                 - 'pred_xstart': the x_0 predictions.
-        """
-        true_mean, _, true_log_variance_clipped = self.q_posterior_mean_variance(
-            x_start=x_start, x_t=x_t, t=t
-        )
-        out = self.p_mean_variance(
-            model, x_t, t, clip_denoised=clip_denoised, model_kwargs=model_kwargs
-        )
-        kl = normal_kl(
-            true_mean, true_log_variance_clipped, out["mean"], out["log_variance"]
-        )
-        kl = mean_flat(kl) / np.log(2.0)
-
-        decoder_nll = -discretized_gaussian_log_likelihood(
-            x_start, means=out["mean"], log_scales=0.5 * out["log_variance"]
-        )
-        assert decoder_nll.shape == x_start.shape
-        decoder_nll = mean_flat(decoder_nll) / np.log(2.0)
-
-        # At the first timestep return the decoder NLL,
-        # otherwise return KL(q(x_{t-1}|x_t,x_0) || p(x_{t-1}|x_t))
-        output = th.where((t == 0), decoder_nll, kl)
-        return {"output": output, "pred_xstart": out["pred_xstart"]}
-
-    def training_losses(self, model, x_start, t, model_kwargs=None, noise=None):
-        """
-        Compute training losses for a single timestep.
-        :param model: the model to evaluate loss on.
-        :param x_start: the [N x C x ...] tensor of inputs.
-        :param t: a batch of timestep indices.
-        :param model_kwargs: if not None, a dict of extra keyword arguments to
-            pass to the model. This can be used for conditioning.
-        :param noise: if specified, the specific Gaussian noise to try to remove.
-        :return: a dict with the key "loss" containing a tensor of shape [N].
-                 Some mean or variance settings may also have other keys.
-        """
-        if model_kwargs is None:
-            model_kwargs = {}
-        if noise is None:
-            noise = th.randn_like(x_start)
-        x_t = self.q_sample(x_start, t, noise=noise)
-
-        terms = {}
-
-        if self.loss_type == LossType.KL or self.loss_type == LossType.RESCALED_KL:
-            terms["loss"] = self._vb_terms_bpd(
-                model=model,
-                x_start=x_start,
-                x_t=x_t,
-                t=t,
-                clip_denoised=False,
-                model_kwargs=model_kwargs,
-            )["output"]
-            if self.loss_type == LossType.RESCALED_KL:
-                terms["loss"] *= self.num_timesteps
-        elif self.loss_type == LossType.MSE or self.loss_type == LossType.RESCALED_MSE\
-                or self.loss_type == LossType.L1 or self.loss_type == LossType.RESCALED_L1:
-            model_output = model(x_t, t, **model_kwargs)
-
-            if self.model_var_type in [
-                ModelVarType.LEARNED,
-                ModelVarType.LEARNED_RANGE,
-            ]:
-                B, C = x_t.shape[:2]
-                assert model_output.shape == (B, C * 2, *x_t.shape[2:])
-                model_output, model_var_values = th.split(model_output, C, dim=1)
-                # Learn the variance using the variational bound, but don't let
-                # it affect our mean prediction.
-                frozen_out = th.cat([model_output.detach(), model_var_values], dim=1)
-                terms["vb"] = self._vb_terms_bpd(
-                    model=lambda *args, r=frozen_out: r,
-                    x_start=x_start,
-                    x_t=x_t,
-                    t=t,
-                    clip_denoised=False,
-                )["output"]
-                if self.loss_type == LossType.RESCALED_MSE or self.loss_type == LossType.RESCALED_L1:
-                    # Divide by 1000 for equivalence with initial implementation.
-                    # Without a factor of 1/1000, the VB term hurts the MSE term.
-                    terms["vb"] *= self.num_timesteps / 1000.0
-
-            target = {
-                ModelMeanType.PREVIOUS_X: self.q_posterior_mean_variance(
-                    x_start=x_start, x_t=x_t, t=t
-                )[0],
-                ModelMeanType.START_X: x_start,
-                ModelMeanType.EPSILON: noise,
-            }[self.model_mean_type]
-            assert model_output.shape == target.shape == x_start.shape
-            if self.loss_type == LossType.L1 or self.loss_type == LossType.RESCALED_L1:
-                terms["l1"] = mean_flat(th.abs(target - model_output))
-                if "vb" in terms:
-                    terms["loss"] = terms["l1"] + terms["vb"]
-                else:
-                    terms["loss"] = terms["l1"]
-            else:
-                terms["mse"] = mean_flat((target - model_output) ** 2)
-                if "vb" in terms:
-                    terms["loss"] = terms["mse"] + terms["vb"]
-                else:
-                    terms["loss"] = terms["mse"]
-        else:
-            raise NotImplementedError(self.loss_type)
-
-        return terms
-
-    def _prior_bpd(self, x_start):
-        """
-        Get the prior KL term for the variational lower-bound, measured in
-        bits-per-dim.
-        This term can't be optimized, as it only depends on the encoder.
-        :param x_start: the [N x C x ...] tensor of inputs.
-        :return: a batch of [N] KL values (in bits), one per batch element.
-        """
-        batch_size = x_start.shape[0]
-        t = th.tensor([self.num_timesteps - 1] * batch_size, device=x_start.device)
-        qt_mean, _, qt_log_variance = self.q_mean_variance(x_start, t)
-        kl_prior = normal_kl(
-            mean1=qt_mean, logvar1=qt_log_variance, mean2=0.0, logvar2=0.0
-        )
-        return mean_flat(kl_prior) / np.log(2.0)
-
-    def calc_bpd_loop(self, model, x_start, clip_denoised=True, model_kwargs=None):
-        """
-        Compute the entire variational lower-bound, measured in bits-per-dim,
-        as well as other related quantities.
-        :param model: the model to evaluate loss on.
-        :param x_start: the [N x C x ...] tensor of inputs.
-        :param clip_denoised: if True, clip denoised samples.
-        :param model_kwargs: if not None, a dict of extra keyword arguments to
-            pass to the model. This can be used for conditioning.
-        :return: a dict containing the following keys:
-                 - total_bpd: the total variational lower-bound, per batch element.
-                 - prior_bpd: the prior term in the lower-bound.
-                 - vb: an [N x T] tensor of terms in the lower-bound.
-                 - xstart_mse: an [N x T] tensor of x_0 MSEs for each timestep.
-                 - mse: an [N x T] tensor of epsilon MSEs for each timestep.
-        """
-        device = x_start.device
-        batch_size = x_start.shape[0]
-
-        vb = []
-        xstart_mse = []
-        mse = []
-        for t in list(range(self.num_timesteps))[::-1]:
-            t_batch = th.tensor([t] * batch_size, device=device)
-            noise = th.randn_like(x_start)
-            x_t = self.q_sample(x_start=x_start, t=t_batch, noise=noise)
-            # Calculate VLB term at the current timestep
-            with th.no_grad():
-                out = self._vb_terms_bpd(
-                    model,
-                    x_start=x_start,
-                    x_t=x_t,
-                    t=t_batch,
-                    clip_denoised=clip_denoised,
-                    model_kwargs=model_kwargs,
-                )
-            vb.append(out["output"])
-            xstart_mse.append(mean_flat((out["pred_xstart"] - x_start) ** 2))
-            eps = self._predict_eps_from_xstart(x_t, t_batch, out["pred_xstart"])
-            mse.append(mean_flat((eps - noise) ** 2))
-
-        vb = th.stack(vb, dim=1)
-        xstart_mse = th.stack(xstart_mse, dim=1)
-        mse = th.stack(mse, dim=1)
-
-        prior_bpd = self._prior_bpd(x_start)
-        total_bpd = vb.sum(dim=1) + prior_bpd
-        return {
-            "total_bpd": total_bpd,
-            "prior_bpd": prior_bpd,
-            "vb": vb,
-            "xstart_mse": xstart_mse,
-            "mse": mse,
-        }
-
-
-def _extract_into_tensor(arr, timesteps, broadcast_shape):
-    """
-    Extract values from a 1-D numpy array for a batch of indices.
-    :param arr: the 1-D numpy array.
-    :param timesteps: a tensor of indices into the array to extract.
-    :param broadcast_shape: a larger shape of K dimensions with the batch
-                            dimension equal to the length of timesteps.
-    :return: a tensor of shape [batch_size, 1, ...] where the shape has K dims.
-    """
-    res = th.from_numpy(arr).to(device=timesteps.device)[timesteps].float()
-    while len(res.shape) < len(broadcast_shape):
-        res = res[..., None]
-    return res + th.zeros(broadcast_shape, device=timesteps.device)
->>>>>>> ac63eb09
+# Modified from OpenAI's diffusion repos
+#     GLIDE: https://github.com/openai/glide-text2im/blob/main/glide_text2im/gaussian_diffusion.py
+#     ADM:   https://github.com/openai/guided-diffusion/blob/main/guided_diffusion
+#     IDDPM: https://github.com/openai/improved-diffusion/blob/main/improved_diffusion/gaussian_diffusion.py
+import enum
+import math
+
+import numpy as np
+import torch as th
+
+from .diffusion_utils import discretized_gaussian_log_likelihood
+from .diffusion_utils import normal_kl
+
+
+def mean_flat(tensor):
+    """
+    Take the mean over all non-batch dimensions.
+    """
+    return tensor.mean(dim=list(range(1, len(tensor.shape))))
+
+
+class ModelMeanType(enum.Enum):
+    """
+    Which type of output the model predicts.
+    """
+
+    PREVIOUS_X = enum.auto()  # the model predicts x_{t-1}
+    START_X = enum.auto()  # the model predicts x_0
+    EPSILON = enum.auto()  # the model predicts epsilon
+
+
+class ModelVarType(enum.Enum):
+    """
+    What is used as the model's output variance.
+    The LEARNED_RANGE option has been added to allow the model to predict
+    values between FIXED_SMALL and FIXED_LARGE, making its job easier.
+    """
+
+    LEARNED = enum.auto()
+    FIXED_SMALL = enum.auto()
+    FIXED_LARGE = enum.auto()
+    LEARNED_RANGE = enum.auto()
+
+
+class LossType(enum.Enum):
+    MSE = enum.auto()  # use raw MSE loss (and KL when learning variances)
+    RESCALED_MSE = (
+        enum.auto()
+    )  # use raw MSE loss (with RESCALED_KL when learning variances)
+    KL = enum.auto()  # use the variational lower-bound
+    RESCALED_KL = enum.auto()  # like KL, but rescale to estimate the full VLB
+    L1 = enum.auto()
+    RESCALED_L1 = enum.auto()
+
+    def is_vb(self):
+        return self == LossType.KL or self == LossType.RESCALED_KL
+
+
+def _warmup_beta(beta_start, beta_end, num_diffusion_timesteps, warmup_frac):
+    betas = beta_end * np.ones(num_diffusion_timesteps, dtype=np.float64)
+    warmup_time = int(num_diffusion_timesteps * warmup_frac)
+    betas[:warmup_time] = np.linspace(
+        beta_start,
+        beta_end,
+        warmup_time,
+        dtype=np.float64,
+    )
+    return betas
+
+
+def get_beta_schedule(beta_schedule, *, beta_start, beta_end, num_diffusion_timesteps):
+    """
+    This is the deprecated API for creating beta schedules.
+    See get_named_beta_schedule() for the new library of schedules.
+    """
+    if beta_schedule == "quad":
+        betas = (
+            np.linspace(
+                beta_start**0.5,
+                beta_end**0.5,
+                num_diffusion_timesteps,
+                dtype=np.float64,
+            )
+            ** 2
+        )
+    elif beta_schedule == "linear":
+        betas = np.linspace(
+            beta_start,
+            beta_end,
+            num_diffusion_timesteps,
+            dtype=np.float64,
+        )
+    elif beta_schedule == "warmup10":
+        betas = _warmup_beta(beta_start, beta_end, num_diffusion_timesteps, 0.1)
+    elif beta_schedule == "warmup50":
+        betas = _warmup_beta(beta_start, beta_end, num_diffusion_timesteps, 0.5)
+    elif beta_schedule == "const":
+        betas = beta_end * np.ones(num_diffusion_timesteps, dtype=np.float64)
+    elif beta_schedule == "jsd":  # 1/T, 1/(T-1), 1/(T-2), ..., 1
+        betas = 1.0 / np.linspace(
+            num_diffusion_timesteps,
+            1,
+            num_diffusion_timesteps,
+            dtype=np.float64,
+        )
+    else:
+        raise NotImplementedError(beta_schedule)
+    assert betas.shape == (num_diffusion_timesteps,)
+    return betas
+
+
+def get_named_beta_schedule(schedule_name, num_diffusion_timesteps):
+    """
+    Get a pre-defined beta schedule for the given name.
+    The beta schedule library consists of beta schedules which remain similar
+    in the limit of num_diffusion_timesteps.
+    Beta schedules may be added, but should not be removed or changed once
+    they are committed to maintain backwards compatibility.
+    """
+    if schedule_name == "linear":
+        # Linear schedule from Ho et al, extended to work for any number of
+        # diffusion steps.
+        scale = 1000 / num_diffusion_timesteps
+        return get_beta_schedule(
+            "linear",
+            beta_start=scale * 0.0001,
+            beta_end=scale * 0.02,
+            num_diffusion_timesteps=num_diffusion_timesteps,
+        )
+    elif schedule_name == "squaredcos_cap_v2":
+        return betas_for_alpha_bar(
+            num_diffusion_timesteps,
+            lambda t: math.cos((t + 0.008) / 1.008 * math.pi / 2) ** 2,
+        )
+    else:
+        raise NotImplementedError(f"unknown beta schedule: {schedule_name}")
+
+
+def betas_for_alpha_bar(num_diffusion_timesteps, alpha_bar, max_beta=0.999):
+    """
+    Create a beta schedule that discretizes the given alpha_t_bar function,
+    which defines the cumulative product of (1-beta) over time from t = [0,1].
+    :param num_diffusion_timesteps: the number of betas to produce.
+    :param alpha_bar: a lambda that takes an argument t from 0 to 1 and
+                      produces the cumulative product of (1-beta) up to that
+                      part of the diffusion process.
+    :param max_beta: the maximum beta to use; use values lower than 1 to
+                     prevent singularities.
+    """
+    betas = []
+    for i in range(num_diffusion_timesteps):
+        t1 = i / num_diffusion_timesteps
+        t2 = (i + 1) / num_diffusion_timesteps
+        betas.append(min(1 - alpha_bar(t2) / alpha_bar(t1), max_beta))
+    return np.array(betas)
+
+
+class GaussianDiffusion:
+    """
+    Utilities for training and sampling diffusion models.
+    Original ported from this codebase:
+    https://github.com/hojonathanho/diffusion/blob/1e0dceb3b3495bbe19116a5e1b3596cd0706c543/diffusion_tf/diffusion_utils_2.py#L42
+    :param betas: a 1-D numpy array of betas for each diffusion timestep,
+                  starting at T and going to 1.
+    """
+
+    def __init__(self, *, betas, model_mean_type, model_var_type, loss_type):
+        self.model_mean_type = model_mean_type
+        self.model_var_type = model_var_type
+        self.loss_type = loss_type
+
+        # Use float64 for accuracy.
+        betas = np.array(betas, dtype=np.float64)
+        self.betas = betas
+        assert len(betas.shape) == 1, "betas must be 1-D"
+        assert (betas > 0).all() and (betas <= 1).all()
+
+        self.num_timesteps = int(betas.shape[0])
+
+        alphas = 1.0 - betas
+        self.alphas_cumprod = np.cumprod(alphas, axis=0)
+        self.alphas_cumprod_prev = np.append(1.0, self.alphas_cumprod[:-1])
+        self.alphas_cumprod_next = np.append(self.alphas_cumprod[1:], 0.0)
+        assert self.alphas_cumprod_prev.shape == (self.num_timesteps,)
+
+        # calculations for diffusion q(x_t | x_{t-1}) and others
+        self.sqrt_alphas_cumprod = np.sqrt(self.alphas_cumprod)
+        self.sqrt_one_minus_alphas_cumprod = np.sqrt(1.0 - self.alphas_cumprod)
+        self.log_one_minus_alphas_cumprod = np.log(1.0 - self.alphas_cumprod)
+        self.sqrt_recip_alphas_cumprod = np.sqrt(1.0 / self.alphas_cumprod)
+        self.sqrt_recipm1_alphas_cumprod = np.sqrt(1.0 / self.alphas_cumprod - 1)
+
+        # calculations for posterior q(x_{t-1} | x_t, x_0)
+        self.posterior_variance = (
+            betas * (1.0 - self.alphas_cumprod_prev) / (1.0 - self.alphas_cumprod)
+        )
+        # below: log calculation clipped because the posterior variance is 0 at the beginning of the diffusion chain
+        self.posterior_log_variance_clipped = (
+            np.log(np.append(self.posterior_variance[1], self.posterior_variance[1:]))
+            if len(self.posterior_variance) > 1
+            else np.array([])
+        )
+
+        self.posterior_mean_coef1 = (
+            betas * np.sqrt(self.alphas_cumprod_prev) / (1.0 - self.alphas_cumprod)
+        )
+        self.posterior_mean_coef2 = (
+            (1.0 - self.alphas_cumprod_prev)
+            * np.sqrt(alphas)
+            / (1.0 - self.alphas_cumprod)
+        )
+
+    def q_mean_variance(self, x_start, t):
+        """
+        Get the distribution q(x_t | x_0).
+        :param x_start: the [N x C x ...] tensor of noiseless inputs.
+        :param t: the number of diffusion steps (minus 1). Here, 0 means one step.
+        :return: A tuple (mean, variance, log_variance), all of x_start's shape.
+        """
+        mean = (
+            _extract_into_tensor(self.sqrt_alphas_cumprod, t, x_start.shape) * x_start
+        )
+        variance = _extract_into_tensor(1.0 - self.alphas_cumprod, t, x_start.shape)
+        log_variance = _extract_into_tensor(
+            self.log_one_minus_alphas_cumprod,
+            t,
+            x_start.shape,
+        )
+        return mean, variance, log_variance
+
+    def q_sample(self, x_start, t, noise=None):
+        """
+        Diffuse the data for a given number of diffusion steps.
+        In other words, sample from q(x_t | x_0).
+        :param x_start: the initial data batch.
+        :param t: the number of diffusion steps (minus 1). Here, 0 means one step.
+        :param noise: if specified, the split-out normal noise.
+        :return: A noisy version of x_start.
+        """
+        if noise is None:
+            noise = th.randn_like(x_start)
+        assert noise.shape == x_start.shape
+        return (
+            _extract_into_tensor(self.sqrt_alphas_cumprod, t, x_start.shape) * x_start
+            + _extract_into_tensor(self.sqrt_one_minus_alphas_cumprod, t, x_start.shape)
+            * noise
+        )
+
+    def q_posterior_mean_variance(self, x_start, x_t, t):
+        """
+        Compute the mean and variance of the diffusion posterior:
+            q(x_{t-1} | x_t, x_0)
+        """
+        assert x_start.shape == x_t.shape
+        posterior_mean = (
+            _extract_into_tensor(self.posterior_mean_coef1, t, x_t.shape) * x_start
+            + _extract_into_tensor(self.posterior_mean_coef2, t, x_t.shape) * x_t
+        )
+        posterior_variance = _extract_into_tensor(self.posterior_variance, t, x_t.shape)
+        posterior_log_variance_clipped = _extract_into_tensor(
+            self.posterior_log_variance_clipped,
+            t,
+            x_t.shape,
+        )
+        assert (
+            posterior_mean.shape[0]
+            == posterior_variance.shape[0]
+            == posterior_log_variance_clipped.shape[0]
+            == x_start.shape[0]
+        )
+        return posterior_mean, posterior_variance, posterior_log_variance_clipped
+
+    def p_mean_variance(
+        self,
+        model,
+        x,
+        t,
+        clip_denoised=True,
+        denoised_fn=None,
+        model_kwargs=None,
+    ):
+        """
+        Apply the model to get p(x_{t-1} | x_t), as well as a prediction of
+        the initial x, x_0.
+        :param model: the model, which takes a signal and a batch of timesteps
+                      as input.
+        :param x: the [N x C x ...] tensor at time t.
+        :param t: a 1-D Tensor of timesteps.
+        :param clip_denoised: if True, clip the denoised signal into [-1, 1].
+        :param denoised_fn: if not None, a function which applies to the
+            x_start prediction before it is used to sample. Applies before
+            clip_denoised.
+        :param model_kwargs: if not None, a dict of extra keyword arguments to
+            pass to the model. This can be used for conditioning.
+        :return: a dict with the following keys:
+                 - 'mean': the model mean output.
+                 - 'variance': the model variance output.
+                 - 'log_variance': the log of 'variance'.
+                 - 'pred_xstart': the prediction for x_0.
+        """
+        if model_kwargs is None:
+            model_kwargs = {}
+
+        B, C = x.shape[:2]
+        assert t.shape == (B,)
+        model_output = model(x, t, **model_kwargs)
+        if isinstance(model_output, tuple):
+            model_output, extra = model_output
+        else:
+            extra = None
+
+        if self.model_var_type in [ModelVarType.LEARNED, ModelVarType.LEARNED_RANGE]:
+            assert model_output.shape == (B, C * 2, *x.shape[2:])
+            model_output, model_var_values = th.split(model_output, C, dim=1)
+            min_log = _extract_into_tensor(
+                self.posterior_log_variance_clipped,
+                t,
+                x.shape,
+            )
+            max_log = _extract_into_tensor(np.log(self.betas), t, x.shape)
+            # The model_var_values is [-1, 1] for [min_var, max_var].
+            frac = (model_var_values + 1) / 2
+            model_log_variance = frac * max_log + (1 - frac) * min_log
+            model_variance = th.exp(model_log_variance)
+        else:
+            model_variance, model_log_variance = {
+                # for fixedlarge, we set the initial (log-)variance like so
+                # to get a better decoder log likelihood.
+                ModelVarType.FIXED_LARGE: (
+                    np.append(self.posterior_variance[1], self.betas[1:]),
+                    np.log(np.append(self.posterior_variance[1], self.betas[1:])),
+                ),
+                ModelVarType.FIXED_SMALL: (
+                    self.posterior_variance,
+                    self.posterior_log_variance_clipped,
+                ),
+            }[self.model_var_type]
+            model_variance = _extract_into_tensor(model_variance, t, x.shape)
+            model_log_variance = _extract_into_tensor(model_log_variance, t, x.shape)
+
+        def process_xstart(x):
+            if denoised_fn is not None:
+                x = denoised_fn(x)
+            if clip_denoised:
+                return x.clamp(-1, 2)
+            return x
+
+        if self.model_mean_type == ModelMeanType.START_X:
+            pred_xstart = process_xstart(model_output)
+        else:
+            pred_xstart = process_xstart(
+                self._predict_xstart_from_eps(x_t=x, t=t, eps=model_output),
+            )
+        model_mean, _, _ = self.q_posterior_mean_variance(
+            x_start=pred_xstart,
+            x_t=x,
+            t=t,
+        )
+
+        assert (
+            model_mean.shape == model_log_variance.shape == pred_xstart.shape == x.shape
+        )
+        return {
+            "mean": model_mean,
+            "variance": model_variance,
+            "log_variance": model_log_variance,
+            "pred_xstart": pred_xstart,
+            "extra": extra,
+        }
+
+    def _predict_xstart_from_eps(self, x_t, t, eps):
+        assert x_t.shape == eps.shape
+        return (
+            _extract_into_tensor(self.sqrt_recip_alphas_cumprod, t, x_t.shape) * x_t
+            - _extract_into_tensor(self.sqrt_recipm1_alphas_cumprod, t, x_t.shape) * eps
+        )
+
+    def _predict_eps_from_xstart(self, x_t, t, pred_xstart):
+        return (
+            _extract_into_tensor(self.sqrt_recip_alphas_cumprod, t, x_t.shape) * x_t
+            - pred_xstart
+        ) / _extract_into_tensor(self.sqrt_recipm1_alphas_cumprod, t, x_t.shape)
+
+    def condition_mean(self, cond_fn, p_mean_var, x, t, model_kwargs=None):
+        """
+        Compute the mean for the previous step, given a function cond_fn that
+        computes the gradient of a conditional log probability with respect to
+        x. In particular, cond_fn computes grad(log(p(y|x))), and we want to
+        condition on y.
+        This uses the conditioning strategy from Sohl-Dickstein et al. (2015).
+        """
+        gradient = cond_fn(x, t, **model_kwargs)
+        new_mean = (
+            p_mean_var["mean"].float() + p_mean_var["variance"] * gradient.float()
+        )
+        return new_mean
+
+    def condition_score(self, cond_fn, p_mean_var, x, t, model_kwargs=None):
+        """
+        Compute what the p_mean_variance output would have been, should the
+        model's score function be conditioned by cond_fn.
+        See condition_mean() for details on cond_fn.
+        Unlike condition_mean(), this instead uses the conditioning strategy
+        from Song et al (2020).
+        """
+        alpha_bar = _extract_into_tensor(self.alphas_cumprod, t, x.shape)
+
+        eps = self._predict_eps_from_xstart(x, t, p_mean_var["pred_xstart"])
+        eps = eps - (1 - alpha_bar).sqrt() * cond_fn(x, t, **model_kwargs)
+
+        out = p_mean_var.copy()
+        out["pred_xstart"] = self._predict_xstart_from_eps(x, t, eps)
+        out["mean"], _, _ = self.q_posterior_mean_variance(
+            x_start=out["pred_xstart"],
+            x_t=x,
+            t=t,
+        )
+        return out
+
+    def p_sample(
+        self,
+        model,
+        x,
+        t,
+        clip_denoised=True,
+        denoised_fn=None,
+        cond_fn=None,
+        model_kwargs=None,
+    ):
+        """
+        Sample x_{t-1} from the model at the given timestep.
+        :param model: the model to sample from.
+        :param x: the current tensor at x_{t-1}.
+        :param t: the value of t, starting at 0 for the first diffusion step.
+        :param clip_denoised: if True, clip the x_start prediction to [-1, 1].
+        :param denoised_fn: if not None, a function which applies to the
+            x_start prediction before it is used to sample.
+        :param cond_fn: if not None, this is a gradient function that acts
+                        similarly to the model.
+        :param model_kwargs: if not None, a dict of extra keyword arguments to
+            pass to the model. This can be used for conditioning.
+        :return: a dict containing the following keys:
+                 - 'sample': a random sample from the model.
+                 - 'pred_xstart': a prediction of x_0.
+        """
+        out = self.p_mean_variance(
+            model,
+            x,
+            t,
+            clip_denoised=clip_denoised,
+            denoised_fn=denoised_fn,
+            model_kwargs=model_kwargs,
+        )
+        noise = th.randn_like(x)
+        nonzero_mask = (
+            (t != 0).float().view(-1, *([1] * (len(x.shape) - 1)))
+        )  # no noise when t == 0
+        if cond_fn is not None:
+            out["mean"] = self.condition_mean(
+                cond_fn,
+                out,
+                x,
+                t,
+                model_kwargs=model_kwargs,
+            )
+        sample = out["mean"] + nonzero_mask * th.exp(0.5 * out["log_variance"]) * noise
+        return {"sample": sample, "pred_xstart": out["pred_xstart"]}
+
+    def p_sample_loop(
+        self,
+        model,
+        shape,
+        noise=None,
+        clip_denoised=True,
+        denoised_fn=None,
+        cond_fn=None,
+        model_kwargs=None,
+        device=None,
+        progress=False,
+    ):
+        """
+        Generate samples from the model.
+        :param model: the model module.
+        :param shape: the shape of the samples, (N, C, H, W).
+        :param noise: if specified, the noise from the encoder to sample.
+                      Should be of the same shape as `shape`.
+        :param clip_denoised: if True, clip x_start predictions to [-1, 1].
+        :param denoised_fn: if not None, a function which applies to the
+            x_start prediction before it is used to sample.
+        :param cond_fn: if not None, this is a gradient function that acts
+                        similarly to the model.
+        :param model_kwargs: if not None, a dict of extra keyword arguments to
+            pass to the model. This can be used for conditioning.
+        :param device: if specified, the device to create the samples on.
+                       If not specified, use a model parameter's device.
+        :param progress: if True, show a tqdm progress bar.
+        :return: a non-differentiable batch of samples.
+        """
+        final = None
+        for sample in self.p_sample_loop_progressive(
+            model,
+            shape,
+            noise=noise,
+            clip_denoised=clip_denoised,
+            denoised_fn=denoised_fn,
+            cond_fn=cond_fn,
+            model_kwargs=model_kwargs,
+            device=device,
+            progress=progress,
+        ):
+            final = sample
+        return final["sample"]
+
+    def p_sample_loop_progressive(
+        self,
+        model,
+        shape,
+        noise=None,
+        clip_denoised=True,
+        denoised_fn=None,
+        cond_fn=None,
+        model_kwargs=None,
+        device=None,
+        progress=False,
+    ):
+        """
+        Generate samples from the model and yield intermediate samples from
+        each timestep of diffusion.
+        Arguments are the same as p_sample_loop().
+        Returns a generator over dicts, where each dict is the return value of
+        p_sample().
+        """
+        if device is None:
+            device = next(model.parameters()).device
+        assert isinstance(shape, (tuple, list))
+        if noise is not None:
+            img = noise
+        else:
+            img = th.randn(*shape, device=device)
+        indices = list(range(self.num_timesteps))[::-1]
+
+        if progress:
+            # Lazy import so that we don't depend on tqdm.
+            from tqdm.auto import tqdm
+
+            indices = tqdm(indices)
+
+        for i in indices:
+            t = th.tensor([i] * shape[0], device=device)
+            with th.no_grad():
+                out = self.p_sample(
+                    model,
+                    img,
+                    t,
+                    clip_denoised=clip_denoised,
+                    denoised_fn=denoised_fn,
+                    cond_fn=cond_fn,
+                    model_kwargs=model_kwargs,
+                )
+                yield out
+                img = out["sample"]
+
+    def ddim_sample(
+        self,
+        model,
+        x,
+        t,
+        clip_denoised=True,
+        denoised_fn=None,
+        cond_fn=None,
+        model_kwargs=None,
+        eta=0.0,
+    ):
+        """
+        Sample x_{t-1} from the model using DDIM.
+        Same usage as p_sample().
+        """
+        out = self.p_mean_variance(
+            model,
+            x,
+            t,
+            clip_denoised=clip_denoised,
+            denoised_fn=denoised_fn,
+            model_kwargs=model_kwargs,
+        )
+        if cond_fn is not None:
+            out = self.condition_score(cond_fn, out, x, t, model_kwargs=model_kwargs)
+
+        # Usually our model outputs epsilon, but we re-derive it
+        # in case we used x_start or x_prev prediction.
+        eps = self._predict_eps_from_xstart(x, t, out["pred_xstart"])
+
+        alpha_bar = _extract_into_tensor(self.alphas_cumprod, t, x.shape)
+        alpha_bar_prev = _extract_into_tensor(self.alphas_cumprod_prev, t, x.shape)
+        sigma = (
+            eta
+            * th.sqrt((1 - alpha_bar_prev) / (1 - alpha_bar))
+            * th.sqrt(1 - alpha_bar / alpha_bar_prev)
+        )
+        # Equation 12.
+        noise = th.randn_like(x)
+        mean_pred = (
+            out["pred_xstart"] * th.sqrt(alpha_bar_prev)
+            + th.sqrt(1 - alpha_bar_prev - sigma**2) * eps
+        )
+        nonzero_mask = (
+            (t != 0).float().view(-1, *([1] * (len(x.shape) - 1)))
+        )  # no noise when t == 0
+        sample = mean_pred + nonzero_mask * sigma * noise
+        return {"sample": sample, "pred_xstart": out["pred_xstart"]}
+
+    def ddim_reverse_sample(
+        self,
+        model,
+        x,
+        t,
+        clip_denoised=True,
+        denoised_fn=None,
+        cond_fn=None,
+        model_kwargs=None,
+        eta=0.0,
+    ):
+        """
+        Sample x_{t+1} from the model using DDIM reverse ODE.
+        """
+        assert eta == 0.0, "Reverse ODE only for deterministic path"
+        out = self.p_mean_variance(
+            model,
+            x,
+            t,
+            clip_denoised=clip_denoised,
+            denoised_fn=denoised_fn,
+            model_kwargs=model_kwargs,
+        )
+        if cond_fn is not None:
+            out = self.condition_score(cond_fn, out, x, t, model_kwargs=model_kwargs)
+        # Usually our model outputs epsilon, but we re-derive it
+        # in case we used x_start or x_prev prediction.
+        eps = (
+            _extract_into_tensor(self.sqrt_recip_alphas_cumprod, t, x.shape) * x
+            - out["pred_xstart"]
+        ) / _extract_into_tensor(self.sqrt_recipm1_alphas_cumprod, t, x.shape)
+        alpha_bar_next = _extract_into_tensor(self.alphas_cumprod_next, t, x.shape)
+
+        # Equation 12. reversed
+        mean_pred = (
+            out["pred_xstart"] * th.sqrt(alpha_bar_next)
+            + th.sqrt(1 - alpha_bar_next) * eps
+        )
+
+        return {"sample": mean_pred, "pred_xstart": out["pred_xstart"]}
+
+    def ddim_sample_loop(
+        self,
+        model,
+        shape,
+        noise=None,
+        clip_denoised=True,
+        denoised_fn=None,
+        cond_fn=None,
+        model_kwargs=None,
+        device=None,
+        progress=False,
+        eta=0.0,
+    ):
+        """
+        Generate samples from the model using DDIM.
+        Same usage as p_sample_loop().
+        """
+        final = None
+        for sample in self.ddim_sample_loop_progressive(
+            model,
+            shape,
+            noise=noise,
+            clip_denoised=clip_denoised,
+            denoised_fn=denoised_fn,
+            cond_fn=cond_fn,
+            model_kwargs=model_kwargs,
+            device=device,
+            progress=progress,
+            eta=eta,
+        ):
+            final = sample
+        return final["sample"]
+
+    def ddim_sample_loop_progressive(
+        self,
+        model,
+        shape,
+        noise=None,
+        clip_denoised=True,
+        denoised_fn=None,
+        cond_fn=None,
+        model_kwargs=None,
+        device=None,
+        progress=False,
+        eta=0.0,
+    ):
+        """
+        Use DDIM to sample from the model and yield intermediate samples from
+        each timestep of DDIM.
+        Same usage as p_sample_loop_progressive().
+        """
+        if device is None:
+            device = next(model.parameters()).device
+        assert isinstance(shape, (tuple, list))
+        if noise is not None:
+            img = noise
+        else:
+            img = th.randn(*shape, device=device)
+        indices = list(range(self.num_timesteps))[::-1]
+
+        if progress:
+            # Lazy import so that we don't depend on tqdm.
+            from tqdm.auto import tqdm
+
+            indices = tqdm(indices)
+
+        for i in indices:
+            t = th.tensor([i] * shape[0], device=device)
+            with th.no_grad():
+                out = self.ddim_sample(
+                    model,
+                    img,
+                    t,
+                    clip_denoised=clip_denoised,
+                    denoised_fn=denoised_fn,
+                    cond_fn=cond_fn,
+                    model_kwargs=model_kwargs,
+                    eta=eta,
+                )
+                yield out
+                img = out["sample"]
+
+    def _vb_terms_bpd(
+        self,
+        model,
+        x_start,
+        x_t,
+        t,
+        clip_denoised=True,
+        model_kwargs=None,
+    ):
+        """
+        Get a term for the variational lower-bound.
+        The resulting units are bits (rather than nats, as one might expect).
+        This allows for comparison to other papers.
+        :return: a dict with the following keys:
+                 - 'output': a shape [N] tensor of NLLs or KLs.
+                 - 'pred_xstart': the x_0 predictions.
+        """
+        true_mean, _, true_log_variance_clipped = self.q_posterior_mean_variance(
+            x_start=x_start,
+            x_t=x_t,
+            t=t,
+        )
+        out = self.p_mean_variance(
+            model,
+            x_t,
+            t,
+            clip_denoised=clip_denoised,
+            model_kwargs=model_kwargs,
+        )
+        kl = normal_kl(
+            true_mean,
+            true_log_variance_clipped,
+            out["mean"],
+            out["log_variance"],
+        )
+        kl = mean_flat(kl) / np.log(2.0)
+
+        decoder_nll = -discretized_gaussian_log_likelihood(
+            x_start,
+            means=out["mean"],
+            log_scales=0.5 * out["log_variance"],
+        )
+        assert decoder_nll.shape == x_start.shape
+        decoder_nll = mean_flat(decoder_nll) / np.log(2.0)
+
+        # At the first timestep return the decoder NLL,
+        # otherwise return KL(q(x_{t-1}|x_t,x_0) || p(x_{t-1}|x_t))
+        output = th.where((t == 0), decoder_nll, kl)
+        return {"output": output, "pred_xstart": out["pred_xstart"]}
+
+    def training_losses(self, model, x_start, t, model_kwargs=None, noise=None):
+        """
+        Compute training losses for a single timestep.
+        :param model: the model to evaluate loss on.
+        :param x_start: the [N x C x ...] tensor of inputs.
+        :param t: a batch of timestep indices.
+        :param model_kwargs: if not None, a dict of extra keyword arguments to
+            pass to the model. This can be used for conditioning.
+        :param noise: if specified, the specific Gaussian noise to try to remove.
+        :return: a dict with the key "loss" containing a tensor of shape [N].
+                 Some mean or variance settings may also have other keys.
+        """
+        if model_kwargs is None:
+            model_kwargs = {}
+        if noise is None:
+            noise = th.randn_like(x_start)
+        x_t = self.q_sample(x_start, t, noise=noise)
+
+        terms = {}
+
+        if self.loss_type == LossType.KL or self.loss_type == LossType.RESCALED_KL:
+            terms["loss"] = self._vb_terms_bpd(
+                model=model,
+                x_start=x_start,
+                x_t=x_t,
+                t=t,
+                clip_denoised=False,
+                model_kwargs=model_kwargs,
+            )["output"]
+            if self.loss_type == LossType.RESCALED_KL:
+                terms["loss"] *= self.num_timesteps
+        elif (
+            self.loss_type == LossType.MSE
+            or self.loss_type == LossType.RESCALED_MSE
+            or self.loss_type == LossType.L1
+            or self.loss_type == LossType.RESCALED_L1
+        ):
+            model_output = model(x_t, t, **model_kwargs)
+
+            if self.model_var_type in [
+                ModelVarType.LEARNED,
+                ModelVarType.LEARNED_RANGE,
+            ]:
+                B, C = x_t.shape[:2]
+                assert model_output.shape == (B, C * 2, *x_t.shape[2:])
+                model_output, model_var_values = th.split(model_output, C, dim=1)
+                # Learn the variance using the variational bound, but don't let
+                # it affect our mean prediction.
+                frozen_out = th.cat([model_output.detach(), model_var_values], dim=1)
+                terms["vb"] = self._vb_terms_bpd(
+                    model=lambda *args, r=frozen_out: r,
+                    x_start=x_start,
+                    x_t=x_t,
+                    t=t,
+                    clip_denoised=False,
+                )["output"]
+                if (
+                    self.loss_type == LossType.RESCALED_MSE
+                    or self.loss_type == LossType.RESCALED_L1
+                ):
+                    # Divide by 1000 for equivalence with initial implementation.
+                    # Without a factor of 1/1000, the VB term hurts the MSE term.
+                    terms["vb"] *= self.num_timesteps / 1000.0
+
+            target = {
+                ModelMeanType.PREVIOUS_X: self.q_posterior_mean_variance(
+                    x_start=x_start,
+                    x_t=x_t,
+                    t=t,
+                )[0],
+                ModelMeanType.START_X: x_start,
+                ModelMeanType.EPSILON: noise,
+            }[self.model_mean_type]
+            assert model_output.shape == target.shape == x_start.shape
+            if self.loss_type == LossType.L1 or self.loss_type == LossType.RESCALED_L1:
+                terms["l1"] = mean_flat(th.abs(target - model_output))
+                if "vb" in terms:
+                    terms["loss"] = terms["l1"] + terms["vb"]
+                else:
+                    terms["loss"] = terms["l1"]
+            else:
+                terms["mse"] = mean_flat((target - model_output) ** 2)
+                if "vb" in terms:
+                    terms["loss"] = terms["mse"] + terms["vb"]
+                else:
+                    terms["loss"] = terms["mse"]
+        else:
+            raise NotImplementedError(self.loss_type)
+
+        return terms
+
+    def _prior_bpd(self, x_start):
+        """
+        Get the prior KL term for the variational lower-bound, measured in
+        bits-per-dim.
+        This term can't be optimized, as it only depends on the encoder.
+        :param x_start: the [N x C x ...] tensor of inputs.
+        :return: a batch of [N] KL values (in bits), one per batch element.
+        """
+        batch_size = x_start.shape[0]
+        t = th.tensor([self.num_timesteps - 1] * batch_size, device=x_start.device)
+        qt_mean, _, qt_log_variance = self.q_mean_variance(x_start, t)
+        kl_prior = normal_kl(
+            mean1=qt_mean,
+            logvar1=qt_log_variance,
+            mean2=0.0,
+            logvar2=0.0,
+        )
+        return mean_flat(kl_prior) / np.log(2.0)
+
+    def calc_bpd_loop(self, model, x_start, clip_denoised=True, model_kwargs=None):
+        """
+        Compute the entire variational lower-bound, measured in bits-per-dim,
+        as well as other related quantities.
+        :param model: the model to evaluate loss on.
+        :param x_start: the [N x C x ...] tensor of inputs.
+        :param clip_denoised: if True, clip denoised samples.
+        :param model_kwargs: if not None, a dict of extra keyword arguments to
+            pass to the model. This can be used for conditioning.
+        :return: a dict containing the following keys:
+                 - total_bpd: the total variational lower-bound, per batch element.
+                 - prior_bpd: the prior term in the lower-bound.
+                 - vb: an [N x T] tensor of terms in the lower-bound.
+                 - xstart_mse: an [N x T] tensor of x_0 MSEs for each timestep.
+                 - mse: an [N x T] tensor of epsilon MSEs for each timestep.
+        """
+        device = x_start.device
+        batch_size = x_start.shape[0]
+
+        vb = []
+        xstart_mse = []
+        mse = []
+        for t in list(range(self.num_timesteps))[::-1]:
+            t_batch = th.tensor([t] * batch_size, device=device)
+            noise = th.randn_like(x_start)
+            x_t = self.q_sample(x_start=x_start, t=t_batch, noise=noise)
+            # Calculate VLB term at the current timestep
+            with th.no_grad():
+                out = self._vb_terms_bpd(
+                    model,
+                    x_start=x_start,
+                    x_t=x_t,
+                    t=t_batch,
+                    clip_denoised=clip_denoised,
+                    model_kwargs=model_kwargs,
+                )
+            vb.append(out["output"])
+            xstart_mse.append(mean_flat((out["pred_xstart"] - x_start) ** 2))
+            eps = self._predict_eps_from_xstart(x_t, t_batch, out["pred_xstart"])
+            mse.append(mean_flat((eps - noise) ** 2))
+
+        vb = th.stack(vb, dim=1)
+        xstart_mse = th.stack(xstart_mse, dim=1)
+        mse = th.stack(mse, dim=1)
+
+        prior_bpd = self._prior_bpd(x_start)
+        total_bpd = vb.sum(dim=1) + prior_bpd
+        return {
+            "total_bpd": total_bpd,
+            "prior_bpd": prior_bpd,
+            "vb": vb,
+            "xstart_mse": xstart_mse,
+            "mse": mse,
+        }
+
+
+def _extract_into_tensor(arr, timesteps, broadcast_shape):
+    """
+    Extract values from a 1-D numpy array for a batch of indices.
+    :param arr: the 1-D numpy array.
+    :param timesteps: a tensor of indices into the array to extract.
+    :param broadcast_shape: a larger shape of K dimensions with the batch
+                            dimension equal to the length of timesteps.
+    :return: a tensor of shape [batch_size, 1, ...] where the shape has K dims.
+    """
+    res = th.from_numpy(arr).to(device=timesteps.device)[timesteps].float()
+    while len(res.shape) < len(broadcast_shape):
+        res = res[..., None]
+    return res + th.zeros(broadcast_shape, device=timesteps.device)