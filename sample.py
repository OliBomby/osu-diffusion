--- conflicted
+++ resolved
@@ -1,356 +1,207 @@
-<<<<<<< HEAD
-"""
-Sample new images from a pre-trained DiT.
-"""
-import argparse
-import logging
-import os
-import re
-from datetime import datetime
-
-import matplotlib.pyplot as plt
-import torch
-from matplotlib import animation
-
-from data_loading import beatmap_to_sequence
-from data_loading import context_size
-from data_loading import get_beatmap_idx
-from data_loading import split_and_process_sequence
-from diffusion import create_diffusion
-from export.create_beatmap import create_beatmap
-from export.create_beatmap import plot_beatmap
-from models import DiT_models
-from slider import Beatmap
-
-torch.backends.cuda.matmul.allow_tf32 = True
-torch.backends.cudnn.allow_tf32 = True
-
-PLOT_ENABLED = False
-CLEAN_FILENAME_RX = re.compile(r"[/\\?%*:|\"<>\x7F\x00-\x1F]")
-
-
-def find_model(ckpt_path):
-    assert os.path.isfile(ckpt_path), f"Could not find DiT checkpoint at {ckpt_path}"
-    checkpoint = torch.load(ckpt_path, map_location=lambda storage, loc: storage)
-    if "ema" in checkpoint:  # supports checkpoints from train.py
-        checkpoint = checkpoint["ema"]
-    return checkpoint
-
-
-def main(args):
-    # Setup PyTorch:
-    torch.manual_seed(args.seed)
-    torch.set_grad_enabled(False)
-    device = "cuda" if torch.cuda.is_available() else "cpu"
-
-    # Load beatmap to sample coordinates for
-    beatmap = Beatmap.from_path(args.beatmap)
-
-    filename = f"{beatmap.beatmap_id} {beatmap.artist} - {beatmap.title}"
-    filename = CLEAN_FILENAME_RX.sub("-", filename)
-    result_dir = os.path.join(
-        "results",
-        filename,
-    )
-    os.makedirs(result_dir, exist_ok=True)
-
-    seq_no_embed = beatmap_to_sequence(beatmap)
-
-    if args.plot_time is not None:
-        # noinspection PyTypeChecker
-        start_index = torch.nonzero(seq_no_embed[2] >= args.plot_time)[0]
-        seq_no_embed = seq_no_embed[:, start_index : start_index + args.seq_len]
-        print(f"Sequence trimmed to length {seq_no_embed.shape[1]}")
-
-    seq_len = seq_no_embed.shape[1]
-    seq_x, seq_o, seq_c = split_and_process_sequence(seq_no_embed)
-    seq_o = seq_o - seq_o[0]  # Normalize to relative time
-
-    # Load model:
-    model = DiT_models[args.model](
-        num_classes=args.num_classes,
-        context_size=context_size,
-    ).to(device)
-    state_dict = find_model(args.ckpt)
-    model.load_state_dict(state_dict)
-    model.eval()  # important!
-    diffusion = create_diffusion(str(args.num_sampling_steps))
-
-    # Create banded matrix attention mask for increased sequence length
-    attn_mask = torch.full((seq_len, seq_len), True, dtype=torch.bool, device=device)
-    for i in range(seq_len):
-        attn_mask[max(0, i - args.seq_len) : min(seq_len, i + args.seq_len), i] = False
-
-    # Labels to condition the model with (feel free to change):
-    if args.style_id is not None:
-        beatmap_idx = get_beatmap_idx()
-        idx = beatmap_idx[args.style_id]
-        class_labels = [idx + i for i in range(args.num_variants)]
-    else:
-        # Use null class
-        class_labels = [args.num_classes]
-
-    # Create sampling noise:
-    n = len(class_labels)
-    z = torch.randn(n, 2, seq_len, device=device)
-    o = seq_o.repeat(n, 1).to(device)
-    c = seq_c.repeat(n, 1, 1).to(device)
-    y = torch.tensor(class_labels, device=device)
-
-    # Setup classifier-free guidance:
-    z = torch.cat([z, z], 0)
-    o = torch.cat([o, o], 0)
-    c = torch.cat([c, c], 0)
-    y_null = torch.tensor([args.num_classes] * n, device=device)
-    y = torch.cat([y, y_null], 0)
-    model_kwargs = dict(o=o, c=c, y=y, cfg_scale=args.cfg_scale, attn_mask=attn_mask)
-
-    # Sample images:
-    sampled_seq = None
-    if args.plot_time is not None and PLOT_ENABLED:
-        fig, ax = plt.subplots()
-        ax.axis("equal")
-        ax.set_xlim([0, 512])
-        ax.set_ylim([384, 0])
-        artists = []
-
-        for samples in diffusion.p_sample_loop_progressive(
-            model.forward_with_cfg,
-            z.shape,
-            z,
-            clip_denoised=False,
-            model_kwargs=model_kwargs,
-            progress=True,
-            device=device,
-        ):
-            samples, _ = samples["sample"].chunk(2, dim=0)  # Remove null class samples
-            sampled_seq = torch.concatenate(
-                [samples.cpu(), seq_no_embed[2:].repeat(n, 1, 1)],
-                1,
-            )
-            new_beatmap = create_beatmap(
-                sampled_seq[0],
-                beatmap,
-                f"Diffusion {args.style_id}",
-            )
-            artists.append(
-                plot_beatmap(ax, new_beatmap, args.plot_time, args.plot_width),
-            )
-
-        ani = animation.ArtistAnimation(fig=fig, artists=artists, interval=1000 // 24)
-        ani.save(filename=os.path.join(result_dir, "animation.gif"), writer="pillow")
-    else:
-        samples = diffusion.p_sample_loop(
-            model.forward_with_cfg,
-            z.shape,
-            z,
-            clip_denoised=False,
-            model_kwargs=model_kwargs,
-            progress=True,
-            device=device,
-        )
-        samples, _ = samples.chunk(2, dim=0)  # Remove null class samples
-        sampled_seq = torch.concatenate(
-            [samples.cpu(), seq_no_embed[2:].repeat(n, 1, 1)],
-            1,
-        )
-
-    # Save beatmaps:
-    for idx, seq in enumerate(sampled_seq):
-        try:
-            new_beatmap = create_beatmap(
-                seq,
-                beatmap,
-                f"Diffusion {args.style_id} {idx} {datetime.now()}",
-            )
-            new_beatmap.write_path(
-                os.path.join(result_dir, f"{beatmap.beatmap_id} result {idx}.osu"),
-            )
-
-            if args.plot_time is not None:
-                fig, ax = plt.subplots()
-                plot_beatmap(ax, new_beatmap, args.plot_time, args.plot_width)
-                ax.axis("equal")
-                ax.set_xlim([0, 512])
-                ax.set_ylim([384, 0])
-                plt.show()
-        except Exception as e:
-            logging.error(f"Failed to create beatmap.", exc_info=e)
-
-
-if __name__ == "__main__":
-    parser = argparse.ArgumentParser()
-    parser.add_argument("--beatmap", type=str, required=True)
-    parser.add_argument("--ckpt", type=str, required=True)
-    parser.add_argument(
-        "--model",
-        type=str,
-        choices=list(DiT_models.keys()),
-        default="DiT-B",
-    )
-    parser.add_argument("--num-classes", type=int, default=52670)
-    parser.add_argument("--cfg-scale", type=float, default=1.0)
-    parser.add_argument("--num-sampling-steps", type=int, default=250)
-    parser.add_argument("--seed", type=int, default=0)
-    parser.add_argument("--seq-len", type=int, default=128)
-    parser.add_argument("--use-amp", type=bool, default=True)
-    parser.add_argument("--style-id", type=int, default=None)
-    parser.add_argument("--plot-time", type=float, default=None)
-    parser.add_argument("--plot-width", type=float, default=1000)
-    parser.add_argument("--num-variants", type=int, default=1)
-    args = parser.parse_args()
-    main(args)
-=======
-"""
-Sample new images from a pre-trained DiT.
-"""
-import torch
-torch.backends.cuda.matmul.allow_tf32 = True
-torch.backends.cudnn.allow_tf32 = True
-
-import matplotlib.pyplot as plt
-from matplotlib import animation
-import argparse
-import os
-from slider import Beatmap
-
-from export.create_beatmap import create_beatmap, plot_beatmap
-from diffusion import create_diffusion
-from models import DiT_models
-from data_loading import feature_size, beatmap_to_sequence, get_beatmap_idx, split_and_process_sequence
-
-
-def find_model(ckpt_path):
-    assert os.path.isfile(ckpt_path), f'Could not find DiT checkpoint at {ckpt_path}'
-    checkpoint = torch.load(ckpt_path, map_location=lambda storage, loc: storage)
-    if "ema" in checkpoint:  # supports checkpoints from train.py
-        checkpoint = checkpoint["ema"]
-    return checkpoint
-
-
-def main(args):
-    # Setup PyTorch:
-    torch.manual_seed(args.seed)
-    torch.set_grad_enabled(False)
-    device = "cuda" if torch.cuda.is_available() else "cpu"
-
-    # Load beatmap to sample coordinates for
-    beatmap = Beatmap.from_path(args.beatmap)
-
-    result_dir = os.path.join("results", str(beatmap.beatmap_id))
-    os.makedirs(result_dir, exist_ok=True)
-
-    seq_no_embed = beatmap_to_sequence(beatmap)
-
-    if args.plot_time is not None:
-        # noinspection PyTypeChecker
-        start_index = torch.nonzero(seq_no_embed[2] >= args.plot_time)[0]
-        seq_no_embed = seq_no_embed[:, start_index:start_index + args.seq_len]
-        print(f"Sequence trimmed to length {seq_no_embed.shape[1]}")
-
-    (seq_x, seq_o, seq_c), seq_len = split_and_process_sequence(seq_no_embed)
-    seq_o = seq_o - seq_o[0]  # Normalize to relative time
-    print(f"seq len {seq_len}")
-
-    # Load model:
-    model = DiT_models[args.model](
-        num_classes=args.num_classes,
-        context_size=feature_size - 3 + 128,
-    ).to(device)
-    state_dict = find_model(args.ckpt)
-    model.load_state_dict(state_dict)
-    model.eval()  # important!
-    diffusion = create_diffusion(str(args.num_sampling_steps), noise_schedule="squaredcos_cap_v2")
-
-    # Create banded matrix attention mask for increased sequence length
-    attn_mask = torch.full((seq_len, seq_len), True, dtype=torch.bool, device=device)
-    for i in range(seq_len):
-        attn_mask[max(0, i - args.seq_len):min(seq_len, i + args.seq_len), i] = False
-
-    # Labels to condition the model with (feel free to change):
-    if args.style_id is not None:
-        beatmap_idx = get_beatmap_idx()
-        idx = beatmap_idx[args.style_id]
-        class_labels = [idx + i for i in range(args.num_variants)]
-    else:
-        # Use null class
-        class_labels = [args.num_classes]
-
-    # Create sampling noise:
-    n = len(class_labels)
-    z = torch.randn(n, 2, seq_len, device=device)
-    o = seq_o.repeat(n, 1).to(device)
-    c = seq_c.repeat(n, 1, 1).to(device)
-    y = torch.tensor(class_labels, device=device)
-
-    # Setup classifier-free guidance:
-    z = torch.cat([z, z], 0)
-    o = torch.cat([o, o], 0)
-    c = torch.cat([c, c], 0)
-    y_null = torch.tensor([args.num_classes] * n, device=device)
-    y = torch.cat([y, y_null], 0)
-    model_kwargs = dict(o=o, c=c, y=y, cfg_scale=args.cfg_scale, attn_mask=attn_mask)
-
-    def to_seq(samples):
-        samples, _ = samples.chunk(2, dim=0)  # Remove null class samples
-        return torch.concatenate([samples.cpu(), seq_no_embed[2:].repeat(n, 1, 1)], 1)
-
-    # Sample images:
-    sampled_seq = None
-    if args.plot_time is not None and args.make_animation:
-        fig, ax = plt.subplots()
-        ax.axis('equal')
-        ax.set_xlim([0, 512])
-        ax.set_ylim([384, 0])
-        artists = []
-
-        for samples in diffusion.p_sample_loop_progressive(model.forward_with_cfg, z.shape, z, clip_denoised=True, model_kwargs=model_kwargs, progress=True, device=device):
-            sampled_seq = to_seq(samples['sample'])
-            new_beatmap = create_beatmap(sampled_seq[0], beatmap, f"Diffusion {args.style_id}")
-            artists.append(plot_beatmap(ax, new_beatmap, args.plot_time, args.plot_width))
-
-        ani = animation.ArtistAnimation(fig=fig, artists=artists, interval=1000 // 24)
-        ani.save(filename=os.path.join(result_dir, "animation.gif"), writer="pillow")
-    else:
-        samples = diffusion.p_sample_loop(model.forward_with_cfg, z.shape, z, clip_denoised=True, model_kwargs=model_kwargs, progress=True, device=device)
-        sampled_seq = to_seq(samples)
-
-    # Save beatmaps:
-    for i in range(n):
-        try:
-            new_beatmap = create_beatmap(sampled_seq[i], beatmap, f"Diffusion {args.style_id} {i}")
-            new_beatmap.write_path(os.path.join(result_dir, f"{beatmap.beatmap_id} result {args.style_id} {i}.osu"))
-
-            if args.plot_time is not None:
-                fig, ax = plt.subplots()
-                plot_beatmap(ax, new_beatmap, args.plot_time, args.plot_width)
-                ax.axis('equal')
-                ax.set_xlim([0, 512])
-                ax.set_ylim([384, 0])
-                plt.show()
-        except Exception as e:
-            print(e)
-
-
-if __name__ == "__main__":
-    parser = argparse.ArgumentParser()
-    parser.add_argument("--beatmap", type=str, required=True)
-    parser.add_argument("--ckpt", type=str, required=True)
-    parser.add_argument("--model", type=str, choices=list(DiT_models.keys()), default="DiT-B")
-    parser.add_argument("--num-classes", type=int, default=52670)
-    parser.add_argument("--cfg-scale", type=float, default=4.0)
-    parser.add_argument("--num-sampling-steps", type=int, default=250)
-    parser.add_argument("--seed", type=int, default=0)
-    parser.add_argument("--seq-len", type=int, default=128)
-    parser.add_argument("--use-amp", type=bool, default=True)
-    parser.add_argument("--style-id", type=int, default=None)
-    parser.add_argument("--plot-time", type=float, default=None)
-    parser.add_argument("--plot-width", type=float, default=2000)
-    parser.add_argument("--num-variants", type=int, default=1)
-    parser.add_argument("--make-animation", type=bool, default=False)
-    args = parser.parse_args()
-    # for style_id in [2592760, 1451282, 1995061, 3697057, 2799753, 1772923, 1907310]:
-    #     args.style_id = style_id
-    #     main(args)
-    main(args)
->>>>>>> ac63eb09
+"""
+Sample new images from a pre-trained DiT.
+"""
+import argparse
+import logging
+import os
+import re
+from datetime import datetime
+
+import matplotlib.pyplot as plt
+import torch
+from matplotlib import animation
+
+from data_loading import beatmap_to_sequence
+from data_loading import context_size
+from data_loading import feature_size
+from data_loading import get_beatmap_idx
+from data_loading import split_and_process_sequence
+from diffusion import create_diffusion
+from export.create_beatmap import create_beatmap
+from export.create_beatmap import plot_beatmap
+from models import DiT_models
+from slider import Beatmap
+
+torch.backends.cuda.matmul.allow_tf32 = True
+torch.backends.cudnn.allow_tf32 = True
+
+CLEAN_FILENAME_RX = re.compile(r"[/\\?%*:|\"<>\x7F\x00-\x1F]")
+
+
+def find_model(ckpt_path):
+    assert os.path.isfile(ckpt_path), f"Could not find DiT checkpoint at {ckpt_path}"
+    checkpoint = torch.load(ckpt_path, map_location=lambda storage, loc: storage)
+    if "ema" in checkpoint:  # supports checkpoints from train.py
+        checkpoint = checkpoint["ema"]
+    return checkpoint
+
+
+def main(args):
+    # Setup PyTorch:
+    torch.manual_seed(args.seed)
+    torch.set_grad_enabled(False)
+    device = "cuda" if torch.cuda.is_available() else "cpu"
+
+    # Load beatmap to sample coordinates for
+    beatmap = Beatmap.from_path(args.beatmap)
+
+    filename = f"{beatmap.beatmap_id} {beatmap.artist} - {beatmap.title}"
+    filename = CLEAN_FILENAME_RX.sub("-", filename)
+    result_dir = os.path.join(
+        "results",
+        filename,
+    )
+    os.makedirs(result_dir, exist_ok=True)
+
+    seq_no_embed = beatmap_to_sequence(beatmap)
+
+    if args.plot_time is not None:
+        # noinspection PyTypeChecker
+        start_index = torch.nonzero(seq_no_embed[2] >= args.plot_time)[0]
+        seq_no_embed = seq_no_embed[:, start_index : start_index + args.seq_len]
+        print(f"Sequence trimmed to length {seq_no_embed.shape[1]}")
+
+    (seq_x, seq_o, seq_c), seq_len = split_and_process_sequence(seq_no_embed)
+    seq_o = seq_o - seq_o[0]  # Normalize to relative time
+    print(f"seq len {seq_len}")
+
+    # Load model:
+    model = DiT_models[args.model](
+        num_classes=args.num_classes,
+        context_size=feature_size - 3 + 128,
+    ).to(device)
+    state_dict = find_model(args.ckpt)
+    model.load_state_dict(state_dict)
+    model.eval()  # important!
+    diffusion = create_diffusion(
+        str(args.num_sampling_steps),
+        noise_schedule="squaredcos_cap_v2",
+    )
+
+    # Create banded matrix attention mask for increased sequence length
+    attn_mask = torch.full((seq_len, seq_len), True, dtype=torch.bool, device=device)
+    for i in range(seq_len):
+        attn_mask[max(0, i - args.seq_len) : min(seq_len, i + args.seq_len), i] = False
+
+    # Labels to condition the model with (feel free to change):
+    if args.style_id is not None:
+        beatmap_idx = get_beatmap_idx()
+        idx = beatmap_idx[args.style_id]
+        class_labels = [idx + i for i in range(args.num_variants)]
+    else:
+        # Use null class
+        class_labels = [args.num_classes]
+
+    # Create sampling noise:
+    n = len(class_labels)
+    z = torch.randn(n, 2, seq_len, device=device)
+    o = seq_o.repeat(n, 1).to(device)
+    c = seq_c.repeat(n, 1, 1).to(device)
+    y = torch.tensor(class_labels, device=device)
+
+    # Setup classifier-free guidance:
+    z = torch.cat([z, z], 0)
+    o = torch.cat([o, o], 0)
+    c = torch.cat([c, c], 0)
+    y_null = torch.tensor([args.num_classes] * n, device=device)
+    y = torch.cat([y, y_null], 0)
+    model_kwargs = dict(o=o, c=c, y=y, cfg_scale=args.cfg_scale, attn_mask=attn_mask)
+
+    def to_seq(samples):
+        samples, _ = samples.chunk(2, dim=0)  # Remove null class samples
+        return torch.concatenate([samples.cpu(), seq_no_embed[2:].repeat(n, 1, 1)], 1)
+
+    # Sample images:
+    sampled_seq = None
+    if args.plot_time is not None and args.make_animation:
+        fig, ax = plt.subplots()
+        ax.axis("equal")
+        ax.set_xlim([0, 512])
+        ax.set_ylim([384, 0])
+        artists = []
+
+        for samples in diffusion.p_sample_loop_progressive(
+            model.forward_with_cfg,
+            z.shape,
+            z,
+            clip_denoised=True,
+            model_kwargs=model_kwargs,
+            progress=True,
+            device=device,
+        ):
+            sampled_seq = to_seq(samples["sample"])
+            new_beatmap = create_beatmap(
+                sampled_seq[0],
+                beatmap,
+                f"Diffusion {args.style_id}",
+            )
+            artists.append(
+                plot_beatmap(ax, new_beatmap, args.plot_time, args.plot_width),
+            )
+
+        ani = animation.ArtistAnimation(fig=fig, artists=artists, interval=1000 // 24)
+        ani.save(filename=os.path.join(result_dir, "animation.gif"), writer="pillow")
+    else:
+        samples = diffusion.p_sample_loop(
+            model.forward_with_cfg,
+            z.shape,
+            z,
+            clip_denoised=True,
+            model_kwargs=model_kwargs,
+            progress=True,
+            device=device,
+        )
+        sampled_seq = to_seq(samples)
+
+    # Save beatmaps:
+    for idx, seq in enumerate(sampled_seq):
+        try:
+            new_beatmap = create_beatmap(
+                seq,
+                beatmap,
+                f"Diffusion {args.style_id} {idx} {datetime.now()}",
+            )
+            new_beatmap.write_path(
+                os.path.join(
+                    result_dir,
+                    f"{beatmap.beatmap_id} result {args.style_id} {i}.osu",
+                ),
+            )
+
+            if args.plot_time is not None:
+                fig, ax = plt.subplots()
+                plot_beatmap(ax, new_beatmap, args.plot_time, args.plot_width)
+                ax.axis("equal")
+                ax.set_xlim([0, 512])
+                ax.set_ylim([384, 0])
+                plt.show()
+        except Exception as e:
+            logging.error(f"Failed to create beatmap.", exc_info=e)
+
+
+if __name__ == "__main__":
+    parser = argparse.ArgumentParser()
+    parser.add_argument("--beatmap", type=str, required=True)
+    parser.add_argument("--ckpt", type=str, required=True)
+    parser.add_argument(
+        "--model",
+        type=str,
+        choices=list(DiT_models.keys()),
+        default="DiT-B",
+    )
+    parser.add_argument("--num-classes", type=int, default=52670)
+    parser.add_argument("--cfg-scale", type=float, default=4.0)
+    parser.add_argument("--num-sampling-steps", type=int, default=250)
+    parser.add_argument("--seed", type=int, default=0)
+    parser.add_argument("--seq-len", type=int, default=128)
+    parser.add_argument("--use-amp", type=bool, default=True)
+    parser.add_argument("--style-id", type=int, default=None)
+    parser.add_argument("--plot-time", type=float, default=None)
+    parser.add_argument("--plot-width", type=float, default=2000)
+    parser.add_argument("--num-variants", type=int, default=1)
+    parser.add_argument("--make-animation", type=bool, default=False)
+    args = parser.parse_args()
+    # for style_id in [2592760, 1451282, 1995061, 3697057, 2799753, 1772923, 1907310]:
+    #     args.style_id = style_id
+    #     main(args)
+    main(args)